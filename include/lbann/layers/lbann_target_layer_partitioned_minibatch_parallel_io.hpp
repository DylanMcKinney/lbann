--- conflicted
+++ resolved
@@ -41,16 +41,12 @@
 template <data_layout DATA_DIST>
 class target_layer_partitioned_minibatch_parallel_io : public target_layer, public partitioned_minibatch_parallel_io {
  public:
-<<<<<<< HEAD
-  target_layer_partitioned_minibatch_parallel_io(lbann_comm *comm, int num_parallel_readers, uint mini_batch_size, std::map<execution_mode, generic_data_reader *> data_readers, bool shared_data_reader, bool for_regression=false);
-=======
-  target_layer_partitioned_minibatch_parallel_io(lbann_comm *comm, int num_parallel_readers, uint mini_batch_size, std::map<execution_mode, DataReader *> data_readers, bool shared_data_reader, bool for_regression=false)
+  target_layer_partitioned_minibatch_parallel_io(lbann_comm *comm, int num_parallel_readers, uint mini_batch_size, std::map<execution_mode, generic_data_reader *> data_readers, bool shared_data_reader, bool for_regression=false)
     : target_layer(data_layout::DATA_PARALLEL, comm, mini_batch_size, data_readers, shared_data_reader, for_regression),
       partitioned_minibatch_parallel_io(comm, std::min(num_parallel_readers, Layer::comm->get_procs_per_model()), mini_batch_size, data_readers) {
     m_type = layer_type::target_partitioned_minibatch_parallel_io;
     //  NumNeurons = m_training_data_reader->get_linearized_label_size(); /// @todo NumNeurons should be hidden inside of an accessor function
   }
->>>>>>> 9fca061e
 
   void setup(int num_prev_neurons) {
     target_layer::setup(num_prev_neurons);
@@ -133,7 +129,7 @@
   }
 
   int fetch_from_data_reader(Mat& M_local) {
-    DataReader *data_reader = target_layer::select_data_reader();
+    generic_data_reader *data_reader = target_layer::select_data_reader();
     if (is_for_regression()) {
       return data_reader->fetch_response(M_local);
     } else {
@@ -146,7 +142,7 @@
   }
 
   bool update_data_reader() {
-    DataReader *data_reader = target_layer::select_data_reader();
+    generic_data_reader *data_reader = target_layer::select_data_reader();
     if(m_shared_data_reader) {
       /// If the data reader is shared with an input layer, don't update the reader just check to see if the epoch is done
       /// or will be done on the next update of the input layer (which includes adding the stride).
