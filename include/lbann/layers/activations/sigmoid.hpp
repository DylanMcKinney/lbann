////////////////////////////////////////////////////////////////////////////////
// Copyright (c) 2014-2016, Lawrence Livermore National Security, LLC.
// Produced at the Lawrence Livermore National Laboratory.
// Written by the LBANN Research Team (B. Van Essen, et al.) listed in
// the CONTRIBUTORS file. <lbann-dev@llnl.gov>
//
// LLNL-CODE-697807.
// All rights reserved.
//
// This file is part of LBANN: Livermore Big Artificial Neural Network
// Toolkit. For details, see http://software.llnl.gov/LBANN or
// https://github.com/LLNL/LBANN.
//
// Licensed under the Apache License, Version 2.0 (the "Licensee"); you
// may not use this file except in compliance with the License.  You may
// obtain a copy of the License at:
//
// http://www.apache.org/licenses/LICENSE-2.0
//
// Unless required by applicable law or agreed to in writing, software
// distributed under the License is distributed on an "AS IS" BASIS,
// WITHOUT WARRANTIES OR CONDITIONS OF ANY KIND, either express or
// implied. See the License for the specific language governing
// permissions and limitations under the license.
////////////////////////////////////////////////////////////////////////////////

#ifndef SIGMOID_HPP_INCLUDED
#define SIGMOID_HPP_INCLUDED

#include "lbann/layers/activations/activation.hpp"

namespace lbann {

/**
 * Sigmoid activation function.
 * See: https://en.wikipedia.org/wiki/Sigmoid_function
 */
template <data_layout T_layout>
class sigmoid_layer : public entrywise_activation_layer {
 public:
<<<<<<< HEAD
  sigmoid_layer(uint index, lbann_comm *comm,
                const uint mini_batch_size, uint num_neurons) :
    entrywise_activation_layer(index, comm,
                               mini_batch_size, num_neurons) { 
    initialize_distributed_matrices(); 
    set_name("sigmoid_layer");
=======
  sigmoid_layer(int index,
                lbann_comm *comm,
                int mini_batch_size) :
    entrywise_activation_layer(index, comm, mini_batch_size) { 
      initialize_distributed_matrices(); 
      set_name("sigmoid_layer");
>>>>>>> b060aff0
  }    

  virtual inline void initialize_distributed_matrices() {
    entrywise_activation_layer::initialize_distributed_matrices<T_layout>();
  }
  virtual inline data_layout get_data_layout() { return T_layout; }

 protected:
  DataType activation_function(DataType z) {
    return (DataType(1) / (DataType(1) + std::exp(-z)));
  }
  DataType activation_function_gradient(DataType z) {
    const DataType sigz = activation_function(z);
    return sigz * (DataType(1) - sigz);
  }
};

}  // namespace lbann

#endif  // SIGMOID_HPP_INCLUDED<|MERGE_RESOLUTION|>--- conflicted
+++ resolved
@@ -38,21 +38,13 @@
 template <data_layout T_layout>
 class sigmoid_layer : public entrywise_activation_layer {
  public:
-<<<<<<< HEAD
-  sigmoid_layer(uint index, lbann_comm *comm,
-                const uint mini_batch_size, uint num_neurons) :
-    entrywise_activation_layer(index, comm,
-                               mini_batch_size, num_neurons) { 
-    initialize_distributed_matrices(); 
-    set_name("sigmoid_layer");
-=======
+
   sigmoid_layer(int index,
                 lbann_comm *comm,
                 int mini_batch_size) :
     entrywise_activation_layer(index, comm, mini_batch_size) { 
-      initialize_distributed_matrices(); 
-      set_name("sigmoid_layer");
->>>>>>> b060aff0
+    initialize_distributed_matrices(); 
+    set_name("sigmoid_layer");
   }    
 
   virtual inline void initialize_distributed_matrices() {
