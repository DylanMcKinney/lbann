////////////////////////////////////////////////////////////////////////////////
// Copyright (c) 2014-2016, Lawrence Livermore National Security, LLC.
// Produced at the Lawrence Livermore National Laboratory.
// Written by the LBANN Research Team (B. Van Essen, et al.) listed in
// the CONTRIBUTORS file. <lbann-dev@llnl.gov>
//
// LLNL-CODE-697807.
// All rights reserved.
//
// This file is part of LBANN: Livermore Big Artificial Neural Network
// Toolkit. For details, see http://software.llnl.gov/LBANN or
// https://github.com/LLNL/LBANN.
//
// Licensed under the Apache License, Version 2.0 (the "Licensee"); you
// may not use this file except in compliance with the License.  You may
// obtain a copy of the License at:
//
// http://www.apache.org/licenses/LICENSE-2.0
//
// Unless required by applicable law or agreed to in writing, software
// distributed under the License is distributed on an "AS IS" BASIS,
// WITHOUT WARRANTIES OR CONDITIONS OF ANY KIND, either express or
// implied. See the License for the specific language governing
// permissions and limitations under the license.
//
// lbann_layer_fully_connected .hpp .cpp - Dense, fully connected, layer
////////////////////////////////////////////////////////////////////////////////

#ifndef LBANN_LAYER_FULL_CONNECTED_HPP_INCLUDED
#define LBANN_LAYER_FULL_CONNECTED_HPP_INCLUDED

#include "lbann/layers/learning/learning.hpp"
#include "lbann/layers/activations/activation.hpp"
#include "lbann/utils/random.hpp"
#include "lbann/utils/cudnn_wrapper.hpp"
#include "lbann/models/model.hpp"
#if defined(__LIB_CUDA) && defined(LBANN_FULLY_CONNECTED_CUDA)
#include "lbann/layers/learning/fully_connected_cuda.hpp"
#include "lbann/utils/cublas_wrapper.hpp"
#include "lbann/base.hpp"
#endif
#include <string>
#include <sstream>

namespace lbann {

enum class device {CPU, CUDA};

template <data_layout T_layout>
class fully_connected_layer : public learning {
 private:
  weight_initialization m_weight_initialization;

  /// Views of the weight matrix that allow you to separate activation weights from bias weights
  AbsDistMat *m_activation_weights_v;
  AbsDistMat *m_bias_weights_v;
  AbsDistMat *m_activation_weights_gradient_v;
  AbsDistMat *m_bias_weights_gradient_v;

  /// Special matrices to allow backprop across the bias term
  AbsDistMat *m_bias_weights_repl;
  AbsDistMat *m_bias_weights_gradient_repl;

  /** Scaling factor for bias term. 
   *  If the scaling factor is zero, bias is not applied.
   */
  DataType m_bias_scaling_factor;
  /** Initial value for bias. */
  DataType m_bias_initial_value;

#if defined(__LIB_CUDA) && defined(LBANN_FULLY_CONNECTED_CUDA)
  /// GPU memory for activation weights
  std::vector<DataType *> m_weights_d;
  /// View to m_weights_d;
  std::vector<DataType *> m_activation_weights_d;
  /// View to m_weights_d;  
  std::vector<DataType *> m_bias_weights_d;
  std::vector<DataType *> m_weights_gradient_d;
  /// View to m_weights_gradient_d;
  std::vector<DataType *> m_activation_weights_gradient_d;
  Mat m_activation_weights_gradient_host_buf;
  /// View to m_weights_gradient_d;  
  std::vector<DataType *> m_bias_weights_gradient_d;
  cudnnTensorDescriptor_t m_bias_weights_desc;
  cudnnTensorDescriptor_t m_activations_desc;
  std::vector<DataType *> m_work_column_d;
#endif


  /**
   * Do layout-dependent forward propagation computation of the weights.
   */
  template <device Device>
  inline void fp_compute_weights();
  /**
   * Do layout-dependent backward propagation. This handles computing the error
   * signal for the next layer and the gradients for the weights.
   */
  template <device Device>  
  inline void bp_compute_weights();

 public:
  ////////////////////////////////////////////////////////////////////////////////
  // fully_connected_layer : single network layer class
  ////////////////////////////////////////////////////////////////////////////////
  // WB structure: (num units "neurons / filters" x (num features + 1))
  // Each row represents a neuron / filter
  // There is a column for each feature coming in from the previous layer plus 1 for the bias
  // [W00 ...   B0]
  // [|         |]
  // [Wn0       Bn]
  //
  // WB_D structure:
  // [dW     dB]
  // D structure:
  // [D        ]
  // Z, Zs, Act, Acts structure:
  // [Acts     ]

  fully_connected_layer(lbann_comm *comm,
                        int num_neurons,  // TODO: accept a vector for neuron dims
                        weight_initialization init,
                        optimizer *opt,
                        bool has_bias = true,
                        DataType bias_initial_value = DataType(0),
                        cudnn::cudnn_manager *cudnn = nullptr)
    : learning(comm, opt),
      m_weight_initialization(init) {

    // Setup the data distribution
    initialize_distributed_matrices();

    // Initialize neuron tensor dimensions
    this->m_num_neurons = num_neurons;
    this->m_num_neuron_dims = 1;
    this->m_neuron_dims.assign(1, this->m_num_neurons);

    // Initialize bias
    m_bias_scaling_factor = has_bias ? DataType(1) : DataType(0);
    m_bias_initial_value = bias_initial_value;


#if defined(__LIB_CUDA) && defined(LBANN_FULLY_CONNECTED_CUDA)
    if (cudnn && T_layout == data_layout::DATA_PARALLEL) {
      this->m_using_gpus = true;
      this->m_cudnn = cudnn;
    }
#endif
  }

  /** Returns description of ctor params */
  std::string get_description() const override {
    return std::string {} +
     " fully_connected; num_neurons: " 
     + std::to_string(this->m_num_neurons)
     + " weight_init: " + get_weight_initialization_name(this->m_weight_initialization)
     + " has_bias: " + std::to_string(this->m_bias_scaling_factor)
     + " bias_initial_value: " + std::to_string(this->m_bias_initial_value)
     + " dataLayout: " + this->get_data_layout_string(get_data_layout());
  }

  static void setup_gpu_activation_bias(std::vector<DataType*> &parameters,
                                        std::vector<DataType*> &activations,
                                        std::vector<DataType*> &bias,
                                        El::Int height, El::Int width) {
    activations = parameters;
    for (unsigned i = 0; i < parameters.size(); ++i) {
      // point to the last column 
      bias.push_back(parameters[i] + height * (width - 1));
    }
  }

  fully_connected_layer(const fully_connected_layer& other) :
    learning(other),
    m_weight_initialization(other.m_weight_initialization),
    m_bias_scaling_factor(other.m_bias_scaling_factor),
    m_bias_initial_value(other.m_bias_initial_value) {
    m_bias_weights_repl = other.m_bias_weights_repl->Copy();
    m_bias_weights_gradient_repl = other.m_bias_weights_gradient_repl->Copy();
    m_activation_weights_v = other.m_activation_weights_v->Copy();
    m_activation_weights_gradient_v = other.m_activation_weights_gradient_v->Copy();
    m_bias_weights_v = other.m_bias_weights_v->Copy();
    m_bias_weights_gradient_v = other.m_bias_weights_gradient_v->Copy();
    setup_views();  // Update views.
#if defined(__LIB_CUDA) && defined(LBANN_FULLY_CONNECTED_CUDA)    
    if (m_cudnn != nullptr) {
      m_weights_d = m_cudnn->copy(other.m_weights_d,
                                  this->m_weights->Height(),
                                  this->m_weights->Width());
      setup_gpu_activation_bias(m_weights_d, m_activation_weights_d,
                                m_bias_weights_d, m_weights->Height(), m_weights->Width());
      m_weights_gradient_d = m_cudnn->copy(other.m_weights_gradient_d,
                                           this->m_weights_gradient->Height(),
                                           this->m_weights_gradient->Width());
      setup_gpu_activation_bias(m_weights_gradient_d,
                                m_activation_weights_gradient_d,
                                m_bias_weights_gradient_d,
                                m_weights_gradient->Width(), m_weights_gradient->Height());
    
      if (!other.m_work_column_d.empty()) {
        m_cudnn->allocate_on_gpus(m_work_column_d, this->m_num_neurons, 1);
      }

      m_bias_weights_desc = nullptr;
      cudnn::copy_tensor_cudnn_desc(other.m_bias_weights_desc,
                                    m_bias_weights_desc);
      m_activations_desc = nullptr;
      cudnn::copy_tensor_cudnn_desc(other.m_activations_desc,
                                    m_activations_desc);

      this->m_cudnn->pin_matrix(*m_weights_gradient);
      setup_views();      
    }
 #endif
    
    // Update optimizer parameters if needed.
    if (this->m_optimizer->get_parameters()) {
#if defined(__LIB_CUDA) && defined(LBANN_FULLY_CONNECTED_CUDA)
      if (m_cudnn != nullptr) {
        this->m_optimizer->set_parameters_gpu(this->m_weights,
                                              m_weights_d);
      }
#else
      this->m_optimizer->set_parameters(this->m_weights);
#endif      
    }
  }

  fully_connected_layer& operator=(const fully_connected_layer& other) {
    learning::operator=(other);
    m_weight_initialization = other.m_weight_initialization;
    m_bias_scaling_factor = other.m_bias_scaling_factor;
    m_bias_initial_value = other.m_bias_initial_value;
    if (m_bias_weights_repl) {
      delete m_bias_weights_repl;
      delete m_bias_weights_gradient_repl;
      delete m_activation_weights_v;
      delete m_activation_weights_gradient_v;
      delete m_bias_weights_v;
      delete m_bias_weights_gradient_v;
    }
    m_bias_weights_repl = other.m_bias_weights_repl->Copy();
    m_bias_weights_gradient_repl = other.m_bias_weights_gradient_repl->Copy();
    m_activation_weights_v = other.m_activation_weights_v->Copy();
    m_activation_weights_gradient_v = other.m_activation_weights_gradient_v->Copy();
    m_bias_weights_v = other.m_bias_weights_v->Copy();
    m_bias_weights_gradient_v = other.m_bias_weights_gradient_v->Copy();
    setup_views();  // Update views.
#if defined(__LIB_CUDA) && defined(LBANN_FULLY_CONNECTED_CUDA)
    if (m_cudnn != nullptr) {
      m_cudnn->deallocate_on_gpus(m_weights_d);
      m_weights_d = m_cudnn->copy(other.m_weights_d,
                                  this->m_weights->Height(),
                                  this->m_weights->Width());
      setup_gpu_activation_bias(m_weights_d, m_activation_weights_d,
                                m_bias_weights_d, m_weights->Height(), m_weights->Width());
      m_cudnn->deallocate_on_gpus(m_weights_gradient_d);
      m_weights_gradient_d = m_cudnn->copy(other.m_weights_gradient_d,
                                           this->m_weights_gradient->Height(),
                                           this->m_weights_gradient->Width());
      setup_gpu_activation_bias(m_weights_gradient_d,
                                m_activation_weights_gradient_d,
                                m_bias_weights_gradient_d,
                                m_weights_gradient->Width(), m_weights_gradient->Height());

      m_cudnn->deallocate_on_gpus(m_work_column_d);
      if (!other.m_work_column_d.empty()) {
        m_cudnn->allocate_on_gpus(m_work_column_d, this->m_num_neurons, 1);
      }

      cudnn::copy_tensor_cudnn_desc(other.m_bias_weights_desc,
                                    m_bias_weights_desc);
      cudnn::copy_tensor_cudnn_desc(other.m_activations_desc,
                                    m_activations_desc);

      this->m_cudnn->pin_matrix(*m_weights_gradient);
      setup_views();      
    }
#endif
    // Update optimizer parameters if needed.
    if (this->m_optimizer->get_parameters()) {
#if defined(__LIB_CUDA) && defined(LBANN_FULLY_CONNECTED_CUDA)
      if (m_cudnn != nullptr) {
        this->m_optimizer->set_parameters_gpu(this->m_weights,
                                              m_weights_d);
      }
#else
      this->m_optimizer->set_parameters(this->m_weights);
#endif      
    }
    return *this;
  }

  ~fully_connected_layer() override {
    delete m_bias_weights_repl;
    delete m_bias_weights_gradient_repl;
    delete m_activation_weights_v;
    delete m_activation_weights_gradient_v;
    delete m_bias_weights_v;
    delete m_bias_weights_gradient_v;

#if defined(__LIB_CUDA) && defined(LBANN_FULLY_CONNECTED_CUDA)
    if (m_cudnn != nullptr) {
      this->m_cudnn->deallocate_on_gpus(m_weights_d);
      this->m_cudnn->deallocate_on_gpus(m_weights_gradient_d);
      CHECK_CUDNN(cudnnDestroyTensorDescriptor(m_bias_weights_desc));
      CHECK_CUDNN(cudnnDestroyTensorDescriptor(m_activations_desc));
      this->m_cudnn->unpin_matrix(*m_weights_gradient);
    }
#endif
    
  }

  fully_connected_layer* copy() const override {
    return new fully_connected_layer(*this);
  }

  std::string get_type() const override { return "fully connected"; }

  virtual inline void initialize_distributed_matrices();
  data_layout get_data_layout() const override { return T_layout; }

  void setup_dims() override {
    // Store neuron tensor dimensions
    const int num_neurons = this->m_num_neurons;
    const int num_neuron_dims = this->m_num_neuron_dims;
    const std::vector<int> neuron_dims = this->m_neuron_dims;

    // Initialize previous neuron tensor dimensions
    learning::setup_dims();

    // Initialize neuron tensor dimensions
    this->m_num_neurons = num_neurons;
    this->m_num_neuron_dims = num_neuron_dims;
    this->m_neuron_dims = neuron_dims;
  }

  void setup_data() override {
    learning::setup_data();
    // Initialize matrices
    // Note: the weights-bias matrix has an extra column so it includes bias term
    El::Zeros(*this->m_weights,
              this->m_num_neurons,
              this->m_num_prev_neurons + 1);
    El::Zeros(*this->m_weights_gradient,
              this->m_num_neurons,
              this->m_num_prev_neurons + 1);

    // Initialize weight matrix
    setup_views();
    initialize_matrix(*m_activation_weights_v, m_weight_initialization,
                      this->m_num_prev_neurons, this->m_num_neurons);
    El::Fill(*m_bias_weights_v, m_bias_initial_value);

    // Initialize optimizer
    if (this->m_optimizer != nullptr) {
#if !(defined(__LIB_CUDA) && defined(LBANN_FULLY_CONNECTED_CUDA))
      this->m_optimizer->setup(this->m_weights);
#else
      // setup_gpu is used when using GPUs
      if (!this->m_using_gpus) {
        this->m_optimizer->setup(this->m_weights);        
      }
#endif
    }
  }

  void setup_views() override {
    learning::setup_views();
    El::View(*m_activation_weights_v, *this->m_weights,
             El::ALL, El::IR(0, this->m_num_prev_neurons));
    El::View(*m_activation_weights_gradient_v, *this->m_weights_gradient,
             El::ALL, El::IR(0, this->m_num_prev_neurons));
    El::View(*m_bias_weights_v, *this->m_weights,
             El::ALL, El::IR(this->m_num_prev_neurons));
    El::View(*m_bias_weights_gradient_v, *this->m_weights_gradient,
             El::ALL, El::IR(this->m_num_prev_neurons));
  }

  void setup_gpu() override {
    learning::setup_gpu();
#if !(defined(__LIB_CUDA) && defined(LBANN_FULLY_CONNECTED_CUDA))
    throw lbann_exception("fully_connected_layer: CUDA not detected");
#else
    // DATA_PARALLEL is assumed
    // Allocate GPU memory
    this->m_cudnn->allocate_on_gpus(m_weights_d,
                                    m_weights->Height(),
                                    m_weights->Width());
    this->m_cudnn->broadcast_to_gpus(m_weights_d,
                                     m_weights->LockedMatrix());
    setup_gpu_activation_bias(m_weights_d, m_activation_weights_d,
                              m_bias_weights_d, m_weights->Height(), m_weights->Width());

    this->m_cudnn->allocate_on_gpus(m_weights_gradient_d,
                                    m_weights_gradient->Height(),
                                    m_weights_gradient->Width());
    setup_gpu_activation_bias(m_weights_gradient_d,
                              m_activation_weights_gradient_d,
                              m_bias_weights_gradient_d,
                              m_weights_gradient->Width(), m_weights_gradient->Height());

    this->m_cudnn->allocate_on_gpus(m_work_column_d, this->m_num_neurons, 1);


    // CUDNN setup
    // NOTE: Setting tensor dimensions as (1, 1, X, Y), where X is the
    // mini batch size, and bias dimensions as (1, 1, 1, Y) does not
    // work. Calls to cudnnAddTensor return
    // CUDNN_STATUS_NOT_SUPPORTED. Setting X as the dimension of C
    // works, though they should be mathematically the same. 
    FORCE_CHECK_CUDNN(cudnnCreateTensorDescriptor(&m_bias_weights_desc));
    FORCE_CHECK_CUDNN(cudnnSetTensor4dDescriptor(m_bias_weights_desc,
                                                 CUDNN_TENSOR_NCHW,
                                                 cudnn::get_cudnn_data_type(),
                                                 1, 1, 1,
                                                 m_bias_weights_v->Height()));
    FORCE_CHECK_CUDNN(cudnnCreateTensorDescriptor(&m_activations_desc));
    FORCE_CHECK_CUDNN(cudnnSetTensor4dDescriptor(m_activations_desc,
                                                 CUDNN_TENSOR_NCHW,
                                                 cudnn::get_cudnn_data_type(),
                                                 1, m_mini_batch_size_per_gpu, 1,
                                                 m_bias_weights_v->Height()));

    this->m_cudnn->pin_matrix(*m_weights_gradient);
    setup_views();
    if (this->m_optimizer != nullptr) {
      this->m_optimizer->setup_gpu(this->m_weights, this->m_weights_d);
    }
    
#endif // __LIB_CUDA
  }


  void fp_compute() override {
#ifdef LBANN_DEBUG
    if(this->m_using_gpus) {
      this->m_cudnn->synchronize_all();
    }      
#endif
    if(this->m_using_gpus) {
      fp_compute_cuda();
    } else {
      fp_compute_cpu();
    }
    l2_regularize_objective_function();
    group_lasso_regularize_objective_function();
#ifdef LBANN_DEBUG
    if(this->m_using_gpus) {
      this->m_cudnn->synchronize_all();
    }      
#endif    
  }

  void fp_compute_cpu() {  
  // Apply weight matrix
    fp_compute_weights<device::CPU>();

    // Apply bias if needed
    if(m_bias_scaling_factor != DataType(0)) {
      El::Copy(*m_bias_weights_v, *m_bias_weights_repl);
      const Mat& local_bias_weights = m_bias_weights_repl->LockedMatrix();
      El::IndexDependentMap(this->m_activations_v->Matrix(),
                            (std::function<DataType(El::Int,El::Int,const DataType&)>)
                            ([this,&local_bias_weights](El::Int r, El::Int c,const DataType& z)->DataType {
                              return z + m_bias_scaling_factor * local_bias_weights.Get(r, 0);
                            }));
    }
  }

  void fp_compute_cuda() {
#if !(defined(__LIB_CUDA) && defined(LBANN_FULLY_CONNECTED_CUDA))
    throw lbann_exception("fully_connected: CUDA not detected");
#else
    // Apply weight matrix
    fp_compute_weights<device::CUDA>();

    // Apply bias if needed
    if(m_bias_scaling_factor != DataType(0)) {
      const int num_gpus = this->m_cudnn->get_num_gpus();
      for (int i = 0; i < num_gpus; ++i) {
        CHECK_CUDA(cudaSetDevice(this->m_cudnn->get_gpu(i)));
#if 1
        const DataType one = 1;        
        CHECK_CUDNN(cudnnSetStream(this->m_cudnn->get_handle(i),
                                   this->m_cudnn->get_stream(i)));
        FORCE_CHECK_CUDNN(cudnnAddTensor(this->m_cudnn->get_handle(i),
                                         &m_bias_scaling_factor,
                                         m_bias_weights_desc,
                                         m_bias_weights_d[i],
                                         &one,
                                         m_activations_desc,
                                         m_activations_d[i]));
#else
        fully_connected_cuda::add_tensor(m_bias_scaling_factor, m_bias_weights_d[i],
                                         m_bias_weights_v->Height(), 1,
                                         DataType(1), m_activations_d[i],
                                         this->m_activations_v->Height(),
                                         this->m_mini_batch_size_per_gpu);
#endif
      }
    }
#ifdef LBANN_DEBUG
    this->m_cudnn->check_error();
#endif
#endif
  }

  void bp_compute() override {
    if(this->m_using_gpus) {
      bp_compute_cuda();
    } else {
      bp_compute_cpu();
    }
    this->l2_regularize_gradient();
    this->group_lasso_regularize_gradient();
  }

  void bp_compute_cpu() {
    // Compute the error signal and gradients.
    bp_compute_weights<device::CPU>();

    // Compute bias update if needed
    if(m_bias_scaling_factor != DataType(0)) {
      El::RowSum(*this->m_prev_error_signal,
                 *m_bias_weights_gradient_repl);
      El::Scale(m_bias_scaling_factor /
                this->m_neural_network_model->get_effective_mini_batch_size(),
                *m_bias_weights_gradient_repl);
      El::Copy(*m_bias_weights_gradient_repl, *m_bias_weights_gradient_v);
    }

  }

  void bp_compute_cuda() {
#if !(defined(__LIB_CUDA) && defined(LBANN_FULLY_CONNECTED_CUDA))
    throw lbann_exception("fully_connected: CUDA not detected");
#else
    // Compute the error signal and gradients.
    bp_compute_weights<device::CUDA>();

    // Compute bias update if needed
    if(m_bias_scaling_factor != DataType(0)) {
      fully_connected_cuda::row_sum(*this->m_cudnn,
                                    m_prev_error_signal_d,
                                    m_prev_error_signal->Height(),
                                    m_mini_batch_size_per_gpu,
                                    m_bias_scaling_factor / this->m_neural_network_model->get_effective_mini_batch_size(),
                                    m_bias_weights_gradient_d);
    }

    // TODO: L2 regularization
#ifdef LBANN_DEBUG
    this->m_cudnn->check_error();
#endif
#endif // __LIB_CUDA    
  }
  

  DataType computeCost(DistMat& deltas) {
    DataType avg_error = 0.0, total_error = 0.0;
    // Compute the L2 norm on the deltas (activation - y)
    ColSumMat norms;
    ColumnTwoNorms(deltas, norms);
    int c = 0;
    // Sum the local, total error
    for(int r = 0; r < norms.LocalHeight(); r++) {
      total_error += norms.GetLocal(r,c);
    }
    mpi::AllReduce(total_error, norms.DistComm());
    avg_error = total_error / norms.Height();
    return avg_error;
  }

  bool update_compute() override {
    if(this->m_execution_mode == execution_mode::training) {
#if !(defined(__LIB_CUDA) && defined(LBANN_FULLY_CONNECTED_CUDA))      
      this->m_optimizer->update(this->m_weights_gradient);
#else
      if (this->m_using_gpus) {
        this->m_optimizer->update_gpu(m_weights_gradient_d);
      } else {
        this->m_optimizer->update(this->m_weights_gradient);        
      }
#endif
    }
    return true;
  }

};

/// Matrices should be in MC,MR distributions
template<> inline void fully_connected_layer<data_layout::MODEL_PARALLEL>::initialize_distributed_matrices() {
  learning::initialize_distributed_matrices<data_layout::MODEL_PARALLEL>();
  m_bias_weights_repl = new El::DistMatrix<DataType,MC,STAR>(this->m_comm->get_model_grid());
  m_bias_weights_gradient_repl = new El::DistMatrix<DataType,MC,STAR>(this->m_comm->get_model_grid());

  // Construct matrix views
  m_activation_weights_v          = m_weights->Construct(m_weights->Grid(),
                                                         m_weights->Root());
  m_activation_weights_gradient_v = m_weights_gradient->Construct(m_weights_gradient->Grid(),
                                                                  m_weights_gradient->Root());
  m_bias_weights_v                = m_weights->Construct(m_weights->Grid(),
                                                         m_weights->Root());
  m_bias_weights_gradient_v       = m_weights_gradient->Construct(m_weights_gradient->Grid(),
                                                                  m_weights_gradient->Root());

}

/// Weight matrices should be in Star,Star and data matrices Star,VC distributions
template<> inline void fully_connected_layer<data_layout::DATA_PARALLEL>::initialize_distributed_matrices() {
  learning::initialize_distributed_matrices<data_layout::DATA_PARALLEL>();
  m_bias_weights_repl = new StarMat(this->m_comm->get_model_grid());
  m_bias_weights_gradient_repl = new StarMat(this->m_comm->get_model_grid());

  // Construct matrix views
  m_activation_weights_v          = m_weights->Construct(m_weights->Grid(),
                                                         m_weights->Root());
  m_activation_weights_gradient_v = m_weights_gradient->Construct(m_weights_gradient->Grid(),
                                                                  m_weights_gradient->Root());
  m_bias_weights_v                = m_weights->Construct(m_weights->Grid(),
                                                         m_weights->Root());
  m_bias_weights_gradient_v       = m_weights_gradient->Construct(m_weights_gradient->Grid(),
                                                                  m_weights_gradient->Root());

}

template<> template<device Dev> inline void
fully_connected_layer<data_layout::MODEL_PARALLEL>::fp_compute_weights() {
  El::Gemm(NORMAL, NORMAL, DataType(1),
           *this->m_activation_weights_v,
           *this->m_prev_activations,
           DataType(0),
           *this->m_activations_v);
}

template<> template<> inline void
fully_connected_layer<data_layout::DATA_PARALLEL>::fp_compute_weights<device::CPU>() {
  El::Gemm(NORMAL, NORMAL, DataType(1),
           this->m_activation_weights_v->LockedMatrix(),
           this->m_prev_activations->LockedMatrix(),
           DataType(0),
           this->m_activations_v->Matrix());
}

#if defined(__LIB_CUDA) && defined(LBANN_FULLY_CONNECTED_CUDA)
template<> template<> inline void
fully_connected_layer<data_layout::DATA_PARALLEL>::fp_compute_weights<device::CUDA>() {
  const int num_gpus = this->m_cudnn->get_num_gpus();
  for(int i=0; i<num_gpus; ++i) {
    CHECK_CUDA(cudaSetDevice(this->m_cudnn->get_gpu(i)));
    CHECK_CUBLAS(cublas::Gemm<DataType>(this->m_cudnn->get_cublas_handle(i),
                                        CUBLAS_OP_N, CUBLAS_OP_N, 
                                        this->m_activation_weights_v->Height(),
                                        m_mini_batch_size_per_gpu,
                                        this->m_activation_weights_v->Width(),
                                        DataType(1),
                                        this->m_activation_weights_d[i],
                                        this->m_activation_weights_v->Height(),
                                        this->m_prev_activations_d[i],
                                        this->m_prev_activations->Height(),
                                        DataType(0),
                                        this->m_activations_d[i],
                                        this->m_activations_v->Height()));
  }
}
#endif // __LIB_CUDA

template<> template<device dev> inline void
fully_connected_layer<data_layout::MODEL_PARALLEL>::bp_compute_weights() {
  // Compute the partial delta update for the next lower layer
  El::Gemm(El::TRANSPOSE, El::NORMAL, DataType(1),
           *this->m_activation_weights_v,
           *this->m_prev_error_signal,
           DataType(0),
           *this->m_error_signal_v);

  // Compute update for activation weights
  El::Gemm(El::NORMAL, El::TRANSPOSE, DataType(1)/
           this->m_neural_network_model->get_effective_mini_batch_size(),
           *this->m_prev_error_signal,
           *this->m_prev_activations,
           DataType(0),
           *this->m_activation_weights_gradient_v);
}

template<> template<> inline void
fully_connected_layer<data_layout::DATA_PARALLEL>::bp_compute_weights<device::CPU>() {
  El::Gemm(El::TRANSPOSE, El::NORMAL, DataType(1),
           this->m_activation_weights_v->LockedMatrix(),
           this->m_prev_error_signal->LockedMatrix(),
           DataType(0),
           this->m_error_signal_v->Matrix());

  // Compute update for activation weights
  El::Gemm(El::NORMAL, El::TRANSPOSE, DataType(1)/
           this->m_neural_network_model->get_effective_mini_batch_size(),
           this->m_prev_error_signal->LockedMatrix(),
           this->m_prev_activations->LockedMatrix(),
           DataType(0),
           this->m_activation_weights_gradient_v->Matrix());
  El::AllReduce(*this->m_activation_weights_gradient_v,
                this->m_activation_weights_gradient_v->RedundantComm());
}

#if defined(__LIB_CUDA) && defined(LBANN_FULLY_CONNECTED_CUDA)
template<> template<> inline void
fully_connected_layer<data_layout::DATA_PARALLEL>::bp_compute_weights<device::CUDA>() {
  const int num_gpus = this->m_cudnn->get_num_gpus();
  for(int i=0; i<num_gpus; ++i) {
    CHECK_CUDA(cudaSetDevice(this->m_cudnn->get_gpu(i)));
    CHECK_CUBLAS(cublas::Gemm<DataType>(this->m_cudnn->get_cublas_handle(i),
                                        CUBLAS_OP_T, CUBLAS_OP_N, 
                                        this->m_activation_weights_v->Width(),
                                        m_mini_batch_size_per_gpu,
                                        this->m_activation_weights_v->Height(),
                                        DataType(1),
                                        this->m_activation_weights_d[i],
                                        this->m_activation_weights_v->Height(),
                                        this->m_prev_error_signal_d[i],
                                        this->m_prev_error_signal->Height(),
                                        DataType(0),
                                        this->m_error_signal_d[i],
                                        this->m_error_signal_v->Height()));

    // Compute update for activation weights
    CHECK_CUBLAS(cublas::Gemm<DataType>(this->m_cudnn->get_cublas_handle(i),
                                        CUBLAS_OP_N, CUBLAS_OP_T,
                                        this->m_prev_error_signal->Height(),
                                        this->m_prev_activations->Height(),
                                        m_mini_batch_size_per_gpu,
                                        DataType(1)/
                                        this->m_neural_network_model->get_effective_mini_batch_size(),
                                        this->m_prev_error_signal_d[i],
                                        this->m_prev_error_signal->Height(),
                                        this->m_prev_activations_d[i],
                                        this->m_prev_activations->Height(),
                                        DataType(0),
                                        this->m_activation_weights_gradient_d[i],
                                        this->m_activation_weights_gradient_v->Height()));

  }

  if(!this->m_cudnn->is_nccl_used()) {

    this->m_cudnn->allreduce(m_activation_weights_gradient_d,
                             m_activation_weights_gradient_v->Height(),
                             m_activation_weights_gradient_v->Width());

    // Skip the reduction if there is only one process for this model
    if (this->m_comm->get_procs_per_model() > 1) {

      std::vector<DataType*> t;
      t.push_back(m_activation_weights_gradient_d[0]);
      // Since we assume MPI allreduce only runs with CPU memory, the
      // data must be first copied to host, and then be copied back to GPU
      // after MPI.
      // TODO: Use CUDA-aware MPI to remove manual host-GPU transfers
      this->m_cudnn->gather_from_gpus(m_activation_weights_gradient_v->Matrix(),
                                    t, m_activation_weights_gradient_v->Width());

      El::AllReduce(*this->m_activation_weights_gradient_v,
                    this->m_activation_weights_gradient_v->RedundantComm());

      this->m_cudnn->broadcast_to_gpus(
          m_activation_weights_gradient_d,
          m_activation_weights_gradient_v->LockedMatrix());
    }
  }
  else{
    // New implementation with NCCL 2
    this->m_cudnn->allreduce_nccl(m_activation_weights_gradient_d,
                             m_activation_weights_gradient_v->Height(),
                             m_activation_weights_gradient_v->Width());

    std::vector<DataType*> t;
    t.push_back(m_activation_weights_gradient_d[0]);
    this->m_cudnn->gather_from_gpus(m_activation_weights_gradient_v->Matrix(),
                                    t, m_activation_weights_gradient_v->Width());
<<<<<<< HEAD
=======
    this->m_cudnn->synchronize();
    El::AllReduce(*this->m_activation_weights_gradient_v,
                  this->m_activation_weights_gradient_v->RedundantComm());
    this->m_cudnn->broadcast_to_gpus(
        m_activation_weights_gradient_d,
        m_activation_weights_gradient_v->LockedMatrix());
>>>>>>> 5e456fd6
  }
}
#endif // __LIB_CUDA

}  // namespace lbann

#endif  // LBANN_LAYER_FULL_CONNECTED_HPP_INCLUDED<|MERGE_RESOLUTION|>--- conflicted
+++ resolved
@@ -138,7 +138,6 @@
     // Initialize bias
     m_bias_scaling_factor = has_bias ? DataType(1) : DataType(0);
     m_bias_initial_value = bias_initial_value;
-
 
 #if defined(__LIB_CUDA) && defined(LBANN_FULLY_CONNECTED_CUDA)
     if (cudnn && T_layout == data_layout::DATA_PARALLEL) {
@@ -758,10 +757,9 @@
       // TODO: Use CUDA-aware MPI to remove manual host-GPU transfers
       this->m_cudnn->gather_from_gpus(m_activation_weights_gradient_v->Matrix(),
                                     t, m_activation_weights_gradient_v->Width());
-
+      this->m_cudnn->synchronize();
       El::AllReduce(*this->m_activation_weights_gradient_v,
                     this->m_activation_weights_gradient_v->RedundantComm());
-
       this->m_cudnn->broadcast_to_gpus(
           m_activation_weights_gradient_d,
           m_activation_weights_gradient_v->LockedMatrix());
@@ -777,15 +775,7 @@
     t.push_back(m_activation_weights_gradient_d[0]);
     this->m_cudnn->gather_from_gpus(m_activation_weights_gradient_v->Matrix(),
                                     t, m_activation_weights_gradient_v->Width());
-<<<<<<< HEAD
-=======
     this->m_cudnn->synchronize();
-    El::AllReduce(*this->m_activation_weights_gradient_v,
-                  this->m_activation_weights_gradient_v->RedundantComm());
-    this->m_cudnn->broadcast_to_gpus(
-        m_activation_weights_gradient_d,
-        m_activation_weights_gradient_v->LockedMatrix());
->>>>>>> 5e456fd6
   }
 }
 #endif // __LIB_CUDA
