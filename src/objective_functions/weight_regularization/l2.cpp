--- conflicted
+++ resolved
@@ -97,27 +97,26 @@
 
 }
 
-<<<<<<< HEAD
-EvalType l2_weight_regularization::evaluate() {
-  if (m_scale_factor == EvalType(0)) { return EvalType(0); }
-  EvalType sqsum = EvalType(0);
-  for (const auto& w : m_weights) {
-    cudnn::cudnn_manager* cudnn = w->get_cudnn_manager();
-    if (cudnn != nullptr) {
-    #ifndef LBANN_HAS_CUDNN
-      std::stringstream err;
-      err << __FILE__ << " " << __LINE__ << " :: cuDNN not detected";
-      throw lbann_exception(err.str());
-    #else
-      CHECK_CUDA(cudaSetDevice(cudnn->get_gpu(0)));
-      const EvalType norm = cublas::nrm2(cudnn->get_cublas_handle(0),
-                                         w->get_size(),
-                                         w->get_values().LockedBuffer(), 1);
-      sqsum += norm * norm;
-    #endif // LBANN_HAS_CUDNN
-    } else {
-      // Further optimization: Can batch allreduces on the same communicator.
-=======
+// EvalType l2_weight_regularization::evaluate() {
+//   if (m_scale_factor == EvalType(0)) { return EvalType(0); }
+//   EvalType sqsum = EvalType(0);
+//   for (const auto& w : m_weights) {
+//     cudnn::cudnn_manager* cudnn = w->get_cudnn_manager();
+//     if (cudnn != nullptr) {
+//     #ifndef LBANN_HAS_CUDNN
+//       std::stringstream err;
+//       err << __FILE__ << " " << __LINE__ << " :: cuDNN not detected";
+//       throw lbann_exception(err.str());
+//     #else
+//       CHECK_CUDA(cudaSetDevice(cudnn->get_gpu(0)));
+//       const EvalType norm = cublas::nrm2(cudnn->get_cublas_handle(0),
+//                                          w->get_size(),
+//                                          w->get_values().LockedBuffer(), 1);
+//       sqsum += norm * norm;
+//     #endif // LBANN_HAS_CUDNN
+//     } else {
+//       // Further optimization: Can batch allreduces on the same communicator.
+
 void l2_weight_regularization::start_evaluation() {
   if (m_scale_factor == EvalType(0)) { return; }
 
@@ -130,28 +129,30 @@
   if (m_cudnn != nullptr) {
     const auto& num_gpus = m_cudnn->get_num_gpus();
     const auto& weights_per_gpu = (num_weights + num_gpus - 1) / num_gpus;
-    cudnn::matrix sqsums_d(m_cudnn);
-    sqsums_d.attach_to_work_spaces(1, weights_per_gpu);
-    sqsums_d.zero();
-    for (int gpu = 0; gpu < num_gpus; ++gpu) {
-      CHECK_CUDA(cudaSetDevice(m_cudnn->get_gpu(gpu)));
-      auto&& handle = m_cudnn->get_cublas_handle(gpu);
-      CHECK_CUBLAS(cublasSetPointerMode(handle, CUBLAS_POINTER_MODE_DEVICE));
-      const auto& weights_start = std::min(gpu * weights_per_gpu, num_weights);
-      const auto& weights_end   = std::min((gpu+1) * weights_per_gpu, num_weights);
-      for (int i = weights_start; i < weights_end; ++i) {
-        const auto& w = m_weights[i];
-        if (w->get_cudnn_manager() != nullptr) {
-          const auto& values_d = w->get_values_gpu()[gpu];
-          auto&& sqsum_d = sqsums_d.get_data(gpu) + i - weights_start;
-          cublas::dot(handle, w->get_size(), values_d, 1, values_d, 1, sqsum_d);
-        }
-      }
-      CHECK_CUBLAS(cublasSetPointerMode(handle, CUBLAS_POINTER_MODE_HOST));
-    }
-    Mat sqsums(1, num_weights);
-    m_cudnn->gather_from_gpus(sqsums, sqsums_d.get_locked_data(), weights_per_gpu);
-    m_cudnn->synchronize();
+    GPUMat sqsums(1, num_weights);
+    Zero(sqsums);
+    // cudnn::matrix sqsums_d(m_cudnn);
+    // sqsums_d.attach_to_work_spaces(1, weights_per_gpu);
+    // sqsums_d.zero();
+
+    CHECK_CUDA(cudaSetDevice(m_cudnn->get_gpu()));
+    auto&& handle = m_cudnn->get_cublas_handle();
+    CHECK_CUBLAS(cublasSetPointerMode(handle, CUBLAS_POINTER_MODE_DEVICE));
+    const auto& weights_start = std::min(0, num_weights);
+    const auto& weights_end   = std::min(weights_per_gpu, num_weights);
+    for (int i = weights_start; i < weights_end; ++i) {
+      const auto& w = m_weights[i];
+      if (w->get_cudnn_manager() != nullptr) {
+        const auto& values = w->get_values().LockedBuffer();
+        auto&& sqsum = sqsums.Buffer() + i - weights_start;
+        cublas::dot(handle, w->get_size(), values, 1, values, 1, sqsum);
+      }
+    }
+    CHECK_CUBLAS(cublasSetPointerMode(handle, CUBLAS_POINTER_MODE_HOST));
+
+    // Mat sqsums(1, num_weights);
+    // m_cudnn->gather_from_gpus(sqsums, sqsums.LockedBuffer(), weights_per_gpu);
+    // m_cudnn->synchronize();
     for (int i = 0; i < num_weights; ++i) {
       m_sqsums[i] = EvalType(sqsums(0, i));
     }
@@ -163,7 +164,6 @@
   for (int i = 0; i < num_weights; ++i) {
     const auto& w = m_weights[i];
     if (w->get_cudnn_manager() == nullptr) {
->>>>>>> a94b5933
       const auto& values = w->get_values();
       m_sqsums[i] = sum_of_squares(values.LockedMatrix());
       get_comm().nb_allreduce(&(m_sqsums[i]), 1, values.DistComm(),
@@ -190,27 +190,11 @@
 void l2_weight_regularization::compute_weight_regularization() {
   if (m_scale_factor == EvalType(0)) { return; }
 
-#ifdef LBANN_HAS_CUDNN
-  // Compute gradient of L2 regularization term for GPU weights
-  for (auto&& w : m_weights) {
-<<<<<<< HEAD
-    auto&& opt = w->get_optimizer();
-    opt->add_to_gradient(w->get_values(), m_scale_factor);
-=======
-    if (w->get_cudnn_manager() != nullptr) {
-      cudnn::matrix values_d(m_cudnn);
-      values_d.locked_attach(w->get_values_gpu(), w->get_size());
-      w->get_optimizer()->add_to_gradient(values_d, m_scale_factor);
-    }
-  }
-#endif // LBANN_HAS_CUDNN
-
-  // Compute gradient of L2 regularization term for CPU weights
+  // Compute gradient of L2 regularization term for weights
   for (auto&& w : m_weights) {
     if (w->get_cudnn_manager() == nullptr) {
       w->get_optimizer()->add_to_gradient(w->get_values(), m_scale_factor);
     }
->>>>>>> a94b5933
   }
 
 }
