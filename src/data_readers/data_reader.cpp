--- conflicted
+++ resolved
@@ -344,10 +344,6 @@
     snprintf(fieldname, sizeof(fieldname), "%s_data_indices", name);
     p.write_int32_contig(persist_type::train, fieldname, &m_shuffled_indices[0], (uint64_t) size);
 
-<<<<<<< HEAD
-=======
-     // Everything below is just things I have tried saving to see if they have any impact. Don't think any do
->>>>>>> b084a3e3
     snprintf(fieldname, sizeof(fieldname), "%s_stride_to_last_mini_batch", name);
     p.write_uint64(persist_type::train, fieldname, (uint64_t) m_stride_to_last_mini_batch);
 
@@ -372,11 +368,7 @@
     snprintf(fieldname, sizeof(fieldname), "%s_reset_mini_batch_index", name);
     p.write_uint64(persist_type::train, fieldname, (uint64_t) m_reset_mini_batch_index);
     //printf("%d\n", m_current_mini_batch_idx);
-<<<<<<< HEAD
-    printf("My current position is %d\n", m_current_pos);
-=======
-    //printf("%d\n", m_current_pos);
->>>>>>> b084a3e3
+    //printf("My current position is %d\n", m_current_pos);
     //printf("%d\n", m_shuffled_indices[0]);
     //printf("%d\n", m_model_offset);
   }
