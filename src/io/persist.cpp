////////////////////////////////////////////////////////////////////////////////
// Copyright (c) 2014-2016, Lawrence Livermore National Security, LLC.
// Produced at the Lawrence Livermore National Laboratory.
// Written by the LBANN Research Team (B. Van Essen, et al.) listed in
// the CONTRIBUTORS file. <lbann-dev@llnl.gov>
//
// LLNL-CODE-697807.
// All rights reserved.
//
// This file is part of LBANN: Livermore Big Artificial Neural Network
// Toolkit. For details, see http://software.llnl.gov/LBANN or
// https://github.com/LLNL/LBANN.
//
// Licensed under the Apache License, Version 2.0 (the "Licensee"); you
// may not use this file except in compliance with the License.  You may
// obtain a copy of the License at:
//
// http://www.apache.org/licenses/LICENSE-2.0
//
// Unless required by applicable law or agreed to in writing, software
// distributed under the License is distributed on an "AS IS" BASIS,
// WITHOUT WARRANTIES OR CONDITIONS OF ANY KIND, either express or
// implied. See the License for the specific language governing
// permissions and limitations under the license.
////////////////////////////////////////////////////////////////////////////////

#include <sys/stat.h>
#include <sys/types.h>

#include <cerrno>
#include <cstring>
#include <cstdio>

#include "lbann/utils/exception.hpp"
#include "lbann/io/file_io.hpp"
#include "lbann/io/persist.hpp"

#include <sys/types.h>
#include <sys/stat.h>
#include <fcntl.h>
#include <unistd.h>

#include "El.hpp"
#include "mpi.h"

/****************************************************
 * These functions will save a libElemental matrix
 * using a file-per-process
 ****************************************************/

/* TODO: user buffered I/O for more efficient writes */

/** Stores meta data needed to reconstruct matrix in memory after reading
 *  it back from a file */
struct layer_header {
  uint64_t rank;       /**< rank of MPI process that wrote the file */
  uint64_t width;      /**< global width of matrix */
  uint64_t height;     /**< global height of matrix */
  uint64_t localwidth; /**< local width of matrix on current process */
  uint64_t localheight;/**< local height of matrix on current process */
  uint64_t ldim;       /**< specifies padding of first dimension in local storage */
};

/** \brief Given an open file descriptor, file name, and a matrix, write the matrix
 *         to the file descriptor, return the number of bytes written */

bool lbann::persist::write_rank_distmat(persist_type type, const char *name, const AbsDistMat& M) {
  // TODO: store in network order
  std::string filename = m_checkpoint_dir;
  if (type == persist_type::train) {
    filename += std::string("/train_") + name;
  } else if (type == persist_type::model) {
    filename += std::string("/model_") + name;
  } else {
    throw lbann_exception("persist: invalid persist_type");
  }
  // skip all of this if matrix is not held on rank
  const El::Int localHeight = M.LocalHeight();
  const El::Int localWidth = M.LocalWidth();
  // If this is the case we will try to grab the matrix from model rank 0 on reload
  if(localHeight * localWidth == 0) { return true; }
     

  int fd = openwrite(filename.c_str());

  // build our header
  struct layer_header header;
  header.rank        = (uint64_t) M.Grid().Rank();
  header.width       = (uint64_t) M.Width();
  header.height      = (uint64_t) M.Height();
  header.localwidth  = (uint64_t) M.LocalWidth();
  header.localheight = (uint64_t) M.LocalHeight();
  header.ldim        = (uint64_t) M.LDim();

  // write the header to the file
  ssize_t write_rc = write(fd, &header, sizeof(header));
  if (write_rc != sizeof(header)) {
    // error!
  }
  m_bytes += write_rc;

  // now write the data for our part of the distributed matrix
  const El::Int lDim = M.LDim();
  if(localHeight == lDim) {
    // the local dimension in memory matches the local height,
    // so we can write our data in a single shot
    auto *buf = (void *) M.LockedBuffer();
    El::Int bufsize = localHeight * localWidth * sizeof(DataType);
    write_rc = write(fd, buf, bufsize);
    if (write_rc != bufsize) {
      // error!
    }
    m_bytes += write_rc;
  } else {
    // TODO: if this padding is small, may not be a big deal to write it out anyway
    // we've got some padding along the first dimension
    // while storing the matrix in memory, avoid writing the padding
    for(El::Int j = 0; j < localWidth; ++j) {
      auto *buf = (void *) M.LockedBuffer(0, j);
      El::Int bufsize = localHeight * sizeof(DataType);
      write_rc = write(fd, buf, bufsize);
      if (write_rc != bufsize) {
        // error!
      }
      m_bytes += write_rc;
    }
  }
  return true;
}

/** \brief Given an open file descriptor, file name, and a matrix, read the matrix
 *         from the file descriptor, return the number of bytes read */
bool lbann::persist::read_rank_distmat(persist_type type, const char *name, AbsDistMat& M) {
  // read in the header
  std::string filename = m_checkpoint_dir;
  if (type == persist_type::train) {
    filename += std::string("/train_") + name;
  } else if (type == persist_type::model) {
    filename += std::string("/model_") + name;
  } else {
    throw lbann_exception("persist: invalid persist_type");
  }
  int fd = openread(filename.c_str());
  // file does not exist. we will try to grab matrix from rank 0
   if( fd == -1 ) {return false;}
 
  struct layer_header header;
  ssize_t read_rc = read(fd, &header, sizeof(header));
  if (read_rc != sizeof(header)) {
    // error!
    throw lbann_exception("Failed to read layer header");
  }
  m_bytes += read_rc;

  // resize our global matrix
  El::Int height = header.height;
  El::Int width  = header.width;
  M.Resize(height, width);
  // TODO: check that header values match up
  const El::Int localheight = header.localheight;
  const El::Int localwidth = header.localwidth;
  if(M.ColStride() == 1 && M.RowStride() == 1) {
    if(M.Height() == M.LDim()) {
      auto *buf = (void *) M.Buffer();
      El::Int bufsize = localheight * localwidth * sizeof(DataType);
      read_rc = read(fd, buf, bufsize);
      if (read_rc != bufsize) {
        // error!
        throw lbann_exception("Failed to read layer data");
      }
      m_bytes += read_rc;
    } else {
<<<<<<< HEAD
      for(El::Int j = 0; j < (int) localwidth; ++j) {
=======
      for(El::Int j = 0; j <  localwidth; ++j) {
>>>>>>> b6844390
        auto *buf = (void *) M.Buffer(0, j);
        El::Int bufsize = localheight * sizeof(DataType);
        read_rc = read(fd, buf, bufsize);
        if (read_rc != bufsize) {
          // error!
          throw lbann_exception("Failed to read layer data");
        }
        m_bytes += read_rc;
      }
    }
  } else {
    const El::Int lDim = M.LDim();
    if(localheight == lDim) {
      auto *buf = (void *) M.Buffer();
      El::Int bufsize = localheight * localwidth * sizeof(DataType);
      read_rc = read(fd, buf, bufsize);
      if (read_rc != bufsize) {
        // error!
        throw lbann_exception("Failed to read layer data");
      }
      m_bytes += read_rc;
    } else {
      for(El::Int jLoc = 0; jLoc < localwidth; ++jLoc) {
        auto *buf = (void *) M.Buffer(0, jLoc);
        El::Int bufsize = localheight * sizeof(DataType);
        read_rc = read(fd, buf, bufsize);
        if (read_rc != bufsize) {
          // error!
          throw lbann_exception("Failed to read layer data");
        }
        m_bytes += read_rc;
      }
    }
  }
  return true;
}

/****************************************************
 * Functions to read/write values to files
 ****************************************************/

lbann::persist::persist() {
  // initialize number of bytes written
  m_bytes = 0;

  // initialize file descriptors
  m_model_fd = -1;
  m_train_fd = -1;
  m_validate_fd = -1;
}

void lbann::persist::open_checkpoint(const char *dir) {
  // create directory for checkpoint
  lbann::makedir(dir);

  // copy checkpoint directory
  strcpy(m_checkpoint_dir, dir);

  // open the file for writing
<<<<<<< HEAD
   sprintf(m_model_filename, "%s/model", dir);

  // define filename for train state
  sprintf(m_train_filename, "%s/train", dir);
    
  if(ckpt_type != callback_type::validation){
    m_model_fd = lbann::openwrite(m_model_filename);
    if (m_model_fd < 0) {
      // failed to open checkpoint file
    } 

    m_train_fd = lbann::openwrite(m_train_filename);
    if (m_train_fd < 0) {
      // failed to open checkpoint file
=======
  //else if(!per_rank && m_rank == 0) {
   sprintf(m_model_filename, "%s/model", dir);

  // define filename for train state
  sprintf(m_train_filename, "%s/train", dir);
    
  if(ckpt_type != callback_type::validation){
    m_model_fd = openwrite(m_model_filename);
    if (m_model_fd < 0) {
      throw lbann_exception(std::string("Failed to open file: ") + m_model_filename);
    } 

    m_train_fd = openwrite(m_train_filename);
    if (m_train_fd < 0) {
      throw lbann_exception(std::string("Failed to open file: ") + m_train_filename);
>>>>>>> b6844390
    }
  } 
  if (ckpt_type == callback_type::validation || ckpt_type == callback_type::batch){
    sprintf(m_validate_filename, "%s/validate", dir);
<<<<<<< HEAD
    m_validate_fd = lbann::openwrite(m_validate_filename);
    if (m_validate_fd < 0) {
      // failed to open checkpoint file    
=======
    m_validate_fd = openwrite(m_validate_filename);
    if (m_validate_fd < 0) {
      throw lbann_exception(std::string("Failed to open file: ") + m_model_filename);
>>>>>>> b6844390
    }
  }
  //}
}

void lbann::persist::close_checkpoint() {
  // close model file
  if (m_model_fd >= 0) {
    lbann::closewrite(m_model_fd, m_model_filename);
    m_model_fd = -1;
  }

  // close training file
  if (m_train_fd >= 0) {
    lbann::closewrite(m_train_fd, m_train_filename);
    m_train_fd = -1;
  }
  if (m_validate_fd >= 0) {
    lbann::closewrite(m_validate_fd, m_validate_filename);
    m_validate_fd = -1;
  }
}

void lbann::persist::open_restart(const char *dir) {
  // copy checkpoint directory
  strcpy(m_checkpoint_dir, dir);
  // open the file for writing
    sprintf(m_model_filename, "%s/model", dir);

    // define filename for train state
    sprintf(m_train_filename, "%s/train", dir);
    sprintf(m_validate_filename, "%s/validate", dir);  
    m_model_fd = lbann::openread(m_model_filename);
    if (m_model_fd < 0) {
      // restart failed, throw exception
      throw lbann_exception(std::string("Failed to read file: ") + m_model_filename);
    }

    m_train_fd = lbann::openread(m_train_filename);
    if (m_train_fd < 0) {
      // restart failed, throw exception
      throw lbann_exception(std::string("Failed to read file: ") + m_train_filename);
    }
    m_validate_fd = lbann::openread(m_validate_filename);
    if (m_validate_fd < 0) {
      // restart failed, throw exception
     throw lbann_exception(std::string("Failed to read file: ") + m_validate_filename); 
    }
  //}
}

void lbann::persist::close_restart() {
  // close model file
  lbann::closeread(m_model_fd, m_model_filename);
  m_model_fd = -1;

  // close training file
<<<<<<< HEAD
  if (m_train_fd >= 0) {
    lbann::closeread(m_train_fd, m_train_filename);
    m_train_fd = -1;
  }

  if (m_validate_fd >= 0) {
    lbann::closeread(m_validate_fd, m_validate_filename);
    m_validate_fd = -1;
  }
=======
  lbann::closeread(m_train_fd, m_train_filename);
  m_train_fd = -1;
  // close validate file
  lbann::closeread(m_validate_fd, m_validate_filename);
  m_validate_fd = -1;
>>>>>>> b6844390

}

bool lbann::persist::write_distmat(persist_type type, const char *name, AbsDistMat *M) {
  // define full path to file to store matrix
  std::string filename = m_checkpoint_dir;
  if (type == persist_type::train) {
    filename += std::string("/train_") + name;
  } else if (type == persist_type::model) {
    filename += std::string("/model_") + name;
  } else {
    throw lbann_exception("persist: invalid persist_type");
  }

  El::Write(*M, filename, El::BINARY, "");
  //Write_MPI(M, filename, BINARY, "");

  uint64_t bytes = 2 * sizeof(El::Int) + M->Height() * M->Width() * sizeof(DataType);
  m_bytes += bytes;

  return true;
}

bool lbann::persist::read_distmat(persist_type type, const char *name, AbsDistMat *M) {
  // define full path to file to store matrix
  std::string filename = m_checkpoint_dir;
  if (type == persist_type::train) {
    filename += std::string("/train_") + name;
  } else if (type == persist_type::model) {
    filename += std::string("/model_") + name;
  } else {
    throw lbann_exception("persist: invalid persist_type");
  }

  // check whether file exists
  int exists = lbann::exists(filename.c_str());
  if (! exists) {
    throw lbann_exception(std::string("Failed to read distmat: ") + filename);
    return false;
  }
  El::Read(*M, filename, El::BINARY, true);
  //Read_MPI(M, filename, BINARY, 1);

  uint64_t bytes = 2 * sizeof(El::Int) + M->Height() * M->Width() * sizeof(DataType);
  m_bytes += bytes;

  return true;
}

bool lbann::persist::write_bytes(persist_type type, const char *name, const void *buf, size_t size) {
  int fd = get_fd(type);
  if (fd >= 0) {
    ssize_t rc = write(fd, buf, size);
    if (rc != (ssize_t) size) {
      throw lbann_exception(std::string("Failed to write: ") + name);
      return false;
    }
    m_bytes += size;
  }
  return true;
}

bool lbann::persist::read_bytes(persist_type type, const char *name, void *buf, size_t size) {
  int fd = get_fd(type);
  if (fd >= 0) {
    ssize_t rc = read(fd, buf, size);
    if (rc != (ssize_t) size) {
      throw lbann_exception(std::string("Failed to read: ") + name);
      return false;
    }
    m_bytes += size;
  }
<<<<<<< HEAD
  else{
=======
  else {
>>>>>>> b6844390
    return false;
  } 
  return true;
}

bool lbann::persist::write_uint32(persist_type type, const char *name, uint32_t val) {
  return write_bytes(type, name, &val, sizeof(uint32_t));
}

bool lbann::persist::read_uint32(persist_type type, const char *name, uint32_t *val) {
  return read_bytes(type, name, val, sizeof(uint32_t));
}

bool lbann::persist::write_uint64(persist_type type, const char *name, uint64_t val) {
  return write_bytes(type, name, &val, sizeof(uint64_t));
}

bool lbann::persist::read_uint64(persist_type type, const char *name, uint64_t *val) {
  return read_bytes(type, name, val, sizeof(uint64_t));
}

bool lbann::persist::write_int32_contig(persist_type type, const char *name, const int32_t *buf, uint64_t count) {
  size_t bytes = count * sizeof(int32_t);
  return write_bytes(type, name, buf, bytes);
}

bool lbann::persist::read_int32_contig(persist_type type, const char *name, int32_t *buf, uint64_t count) {
  size_t bytes = count * sizeof(int32_t);
  return read_bytes(type, name, buf, bytes);
}

bool lbann::persist::write_float(persist_type type, const char *name, float val) {
  return write_bytes(type, name, &val, sizeof(float));
}

bool lbann::persist::read_float(persist_type type, const char *name, float *val) {
  return read_bytes(type, name, val, sizeof(float));
}

bool lbann::persist::write_double(persist_type type, const char *name, double val) {
  return write_bytes(type, name, &val, sizeof(double));
}

bool lbann::persist::read_double(persist_type type, const char *name, double *val) {
  return read_bytes(type, name, val, sizeof(double));
}

bool lbann::persist::write_datatype(persist_type type, const char *name, DataType val) {
  return write_bytes(type, name, &val, sizeof(DataType));
}

bool lbann::persist::read_datatype(persist_type type, const char *name, DataType *val) {
  return read_bytes(type, name, val, sizeof(DataType));
}

bool lbann::persist::write_string(persist_type type, const char *name, const char *val, int str_length) {
  return write_bytes(type, name, val, sizeof(char) * str_length);
}

bool lbann::persist::read_string(persist_type type, const char *name, char *val, int str_length) {
  return read_bytes(type, name, val, sizeof(char) * str_length);
}

int lbann::persist::get_fd(persist_type type) const {
  int fd = -1;
  if (type == persist_type::train) {
    fd = m_train_fd;
  } else if (type == persist_type::model) {
    fd = m_model_fd;
  } else if (type == persist_type::validate) {
    fd = m_validate_fd;
  }
  return fd;
}

/****************************************************
 * Functions to read/write values to files
 ****************************************************/

bool lbann::write_distmat(int fd, const char *name, DistMat *M, uint64_t *bytes) {
  El::Write(*M, name, El::BINARY, "");
  //Write_MPI(M, name, BINARY, "");

  uint64_t bytes_written = 2 * sizeof(El::Int) + M->Height() * M->Width() * sizeof(DataType);
  *bytes += bytes_written;

  return true;
}

bool lbann::read_distmat(int fd, const char *name, DistMat *M, uint64_t *bytes) {
  // check whether file exists
  int exists = lbann::exists(name);
  if (! exists) {
    throw lbann_exception(std::string("Failed to read distmat: ") + name);
    return false;
  }

  El::Read(*M, name, El::BINARY, true);
  //Read_MPI(M, name, BINARY, 1);

  uint64_t bytes_read = 2 * sizeof(El::Int) + M->Height() * M->Width() * sizeof(DataType);
  *bytes += bytes_read;

  return true;
}

bool lbann::write_bytes(int fd, const char *name, const void *buf, size_t size) {
  if (fd >= 0) {
    ssize_t rc = write(fd, buf, size);
    if (rc != (ssize_t) size) {
      throw lbann_exception(std::string("Failed to write: ") + name);
      return false;
    }
  }
  return true;
}

bool lbann::read_bytes(int fd, const char *name, void *buf, size_t size) {
  if (fd >= 0) {
    ssize_t rc = read(fd, buf, size);
    if (rc != (ssize_t) size) {
      throw lbann_exception(std::string("Failed to read: ") + name);
      return false;
    }
  }
  return true;
}

bool lbann::write_uint32(int fd, const char *name, uint32_t val) {
  return lbann::write_bytes(fd, name, &val, sizeof(uint32_t));
}

bool lbann::read_uint32(int fd, const char *name, uint32_t *val) {
  return lbann::read_bytes(fd, name, val, sizeof(uint32_t));
}

bool lbann::write_uint64(int fd, const char *name, uint64_t val) {
  return lbann::write_bytes(fd, name, &val, sizeof(uint64_t));
}

bool lbann::read_uint64(int fd, const char *name, uint64_t *val) {
  return lbann::read_bytes(fd, name, val, sizeof(uint64_t));
}

bool lbann::write_int32_contig(int fd, const char *name, const int32_t *buf, uint64_t count) {
  size_t bytes = count * sizeof(int32_t);
  return lbann::write_bytes(fd, name, buf, bytes);
}

bool lbann::read_int32_contig(int fd, const char *name, int32_t *buf, uint64_t count) {
  size_t bytes = count * sizeof(int32_t);
  return lbann::read_bytes(fd, name, buf, bytes);
}

bool lbann::write_float(int fd, const char *name, float val) {
  return lbann::write_bytes(fd, name, &val, sizeof(float));
}

bool lbann::read_float(int fd, const char *name, float *val) {
  return lbann::read_bytes(fd, name, val, sizeof(float));
}

bool lbann::write_double(int fd, const char *name, double val) {
  return lbann::write_bytes(fd, name, &val, sizeof(double));
}

bool lbann::read_double(int fd, const char *name, double *val) {
  return lbann::read_bytes(fd, name, val, sizeof(double));
}

bool lbann::write_string(int fd, const char *name, const char *buf, size_t size) {
  if (fd > 0) {
    ssize_t rc = write(fd, buf, size);
    if (rc != (ssize_t) size) {
      throw lbann_exception(std::string("Failed to write: ") + name);
      return false;
    }
  }
  return true;
}

bool lbann::read_string(int fd, const char *name, char *buf, size_t size) {
  if (fd > 0) {
    ssize_t rc = read(fd, buf, size);
    if (rc <= 0) {
      throw lbann_exception(std::string("Failed to read: ") + name);
      return false;
    }
  }
  return true;
}<|MERGE_RESOLUTION|>--- conflicted
+++ resolved
@@ -170,11 +170,7 @@
       }
       m_bytes += read_rc;
     } else {
-<<<<<<< HEAD
-      for(El::Int j = 0; j < (int) localwidth; ++j) {
-=======
       for(El::Int j = 0; j <  localwidth; ++j) {
->>>>>>> b6844390
         auto *buf = (void *) M.Buffer(0, j);
         El::Int bufsize = localheight * sizeof(DataType);
         read_rc = read(fd, buf, bufsize);
@@ -234,22 +230,6 @@
   strcpy(m_checkpoint_dir, dir);
 
   // open the file for writing
-<<<<<<< HEAD
-   sprintf(m_model_filename, "%s/model", dir);
-
-  // define filename for train state
-  sprintf(m_train_filename, "%s/train", dir);
-    
-  if(ckpt_type != callback_type::validation){
-    m_model_fd = lbann::openwrite(m_model_filename);
-    if (m_model_fd < 0) {
-      // failed to open checkpoint file
-    } 
-
-    m_train_fd = lbann::openwrite(m_train_filename);
-    if (m_train_fd < 0) {
-      // failed to open checkpoint file
-=======
   //else if(!per_rank && m_rank == 0) {
    sprintf(m_model_filename, "%s/model", dir);
 
@@ -265,20 +245,14 @@
     m_train_fd = openwrite(m_train_filename);
     if (m_train_fd < 0) {
       throw lbann_exception(std::string("Failed to open file: ") + m_train_filename);
->>>>>>> b6844390
+
     }
   } 
   if (ckpt_type == callback_type::validation || ckpt_type == callback_type::batch){
     sprintf(m_validate_filename, "%s/validate", dir);
-<<<<<<< HEAD
-    m_validate_fd = lbann::openwrite(m_validate_filename);
-    if (m_validate_fd < 0) {
-      // failed to open checkpoint file    
-=======
     m_validate_fd = openwrite(m_validate_filename);
     if (m_validate_fd < 0) {
       throw lbann_exception(std::string("Failed to open file: ") + m_model_filename);
->>>>>>> b6844390
     }
   }
   //}
@@ -336,24 +310,11 @@
   m_model_fd = -1;
 
   // close training file
-<<<<<<< HEAD
-  if (m_train_fd >= 0) {
-    lbann::closeread(m_train_fd, m_train_filename);
-    m_train_fd = -1;
-  }
-
-  if (m_validate_fd >= 0) {
-    lbann::closeread(m_validate_fd, m_validate_filename);
-    m_validate_fd = -1;
-  }
-=======
   lbann::closeread(m_train_fd, m_train_filename);
   m_train_fd = -1;
   // close validate file
   lbann::closeread(m_validate_fd, m_validate_filename);
   m_validate_fd = -1;
->>>>>>> b6844390
-
 }
 
 bool lbann::persist::write_distmat(persist_type type, const char *name, AbsDistMat *M) {
@@ -424,12 +385,7 @@
       return false;
     }
     m_bytes += size;
-  }
-<<<<<<< HEAD
-  else{
-=======
-  else {
->>>>>>> b6844390
+  } else {
     return false;
   } 
   return true;
