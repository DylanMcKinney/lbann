////////////////////////////////////////////////////////////////////////////////
// Copyright (c) 2014-2016, Lawrence Livermore National Security, LLC. 
// Produced at the Lawrence Livermore National Laboratory. 
// Written by the LBANN Research Team (B. Van Essen, et al.) listed in
// the CONTRIBUTORS file. <lbann-dev@llnl.gov>
//
// LLNL-CODE-697807.
// All rights reserved.
//
// This file is part of LBANN: Livermore Big Artificial Neural Network
// Toolkit. For details, see http://software.llnl.gov/LBANN or
// https://github.com/LLNL/LBANN. 
//
// Licensed under the Apache License, Version 2.0 (the "Licensee"); you
// may not use this file except in compliance with the License.  You may
// obtain a copy of the License at:
//
// http://www.apache.org/licenses/LICENSE-2.0
//
// Unless required by applicable law or agreed to in writing, software
// distributed under the License is distributed on an "AS IS" BASIS,
// WITHOUT WARRANTIES OR CONDITIONS OF ANY KIND, either express or
// implied. See the License for the specific language governing
// permissions and limitations under the license.
//
// lbann_distributed_minibatch_parallel_io .hpp .cpp - parallel I/O routines for distriubted minibatches
////////////////////////////////////////////////////////////////////////////////

#include "lbann/io/lbann_distributed_minibatch_parallel_io.hpp"
#include "lbann/utils/lbann_exception.hpp"

using namespace std;

lbann::distributed_minibatch_parallel_io::distributed_minibatch_parallel_io(lbann_comm *comm, int num_parallel_readers, uint mini_batch_size, std::map<execution_mode, DataReader*> data_readers)
  : comm(comm), m_num_parallel_readers_training(num_parallel_readers), m_num_parallel_readers_validating(num_parallel_readers), m_num_parallel_readers_testing(num_parallel_readers), m_mini_batch_size(mini_batch_size)
{
  m_root = 0;

  int training_data_set_size = 0;
  int validation_data_set_size = 0;
  int testing_data_set_size = 0;

  if(data_readers[training] != NULL) {
    training_data_set_size = data_readers[training]->getNumData();
  }

  if(data_readers[validation] != NULL) {
    validation_data_set_size = data_readers[validation]->getNumData();
  }

  if(data_readers[testing] != NULL) {
    testing_data_set_size = data_readers[testing]->getNumData();
  }

  if(comm->get_model_grid().Size() < num_parallel_readers) {
    cout << "Warning the grid size "<<comm->get_model_grid().Size()
         <<"is smaller than the number of requested parallel readers "
         <<num_parallel_readers<<"." << endl;
    m_num_parallel_readers_training = comm->get_model_grid().Size();
    m_num_parallel_readers_validating = comm->get_model_grid().Size();
    m_num_parallel_readers_testing = comm->get_model_grid().Size();
  }

  /// Check to make sure that there is enough training data for all of the parallel readers
  if(training_data_set_size != 0) {
    int max_num_parallel_readers = m_num_parallel_readers_training;
    while(ceil((float)training_data_set_size/(float)mini_batch_size) < max_num_parallel_readers) {
      max_num_parallel_readers--;
    }
    if(max_num_parallel_readers != m_num_parallel_readers_training) {
      cout << "Warning the training data set size "<<training_data_set_size
           <<" is too small for the number of requested parallel readers "
           <<m_num_parallel_readers_training<<", using "<< max_num_parallel_readers<<"." << endl;
      m_num_parallel_readers_training = max_num_parallel_readers;
    }
  }else {
    m_num_parallel_readers_training = 0;
  }

  /// Check to make sure that there is enough training data for all of the parallel readers
  if(validation_data_set_size != 0) {
    int max_num_parallel_readers = m_num_parallel_readers_validating;
    while(ceil((float)validation_data_set_size/(float)mini_batch_size) < max_num_parallel_readers) {
      max_num_parallel_readers--;
    }
    if(max_num_parallel_readers != m_num_parallel_readers_validating) {
      cout << "Warning the validation data set size "<<validation_data_set_size
           <<" is too small for the number of requested parallel readers "
           <<m_num_parallel_readers_validating<<", using "<< max_num_parallel_readers<<"." << endl;
      m_num_parallel_readers_validating = max_num_parallel_readers;
    }
  }else {
    m_num_parallel_readers_validating = 0;
  }

  /// Check to make sure that there is enough testing data for all of the parallel readers
  if(testing_data_set_size != 0) {
    int max_num_parallel_readers = m_num_parallel_readers_testing;
    while(ceil((float)testing_data_set_size/(float)mini_batch_size) < max_num_parallel_readers) {
      max_num_parallel_readers--;
    }
    if(max_num_parallel_readers != m_num_parallel_readers_testing) {
      cout << "Warning the testing data set size "<<testing_data_set_size
           <<" is too small for the number of requested parallel readers "
           <<m_num_parallel_readers_testing<<", using "<< max_num_parallel_readers<<"." << endl;
      m_num_parallel_readers_testing = max_num_parallel_readers;
    }
  }else {
    m_num_parallel_readers_testing = 0;
  }
}

int lbann::distributed_minibatch_parallel_io::fetch_to_local_matrix(Mat& M_local) {
  int num_parallel_readers = get_num_parallel_readers();
  int num_samples_in_batch = 0;

  /// Check to see if this rank has valid data -- if not read in the next batch
  /// Coordinate all available readers so that the perform I/O in the same step
  if (m_root == 0) {
    if (comm->get_rank_in_model() < num_parallel_readers && !m_local_reader_done) {
      Zero(M_local);

      /// Each data reader needs to either have independent / split
      /// data, or take an offset / stride
      num_samples_in_batch = fetch_from_data_reader(M_local);
      bool data_valid = (num_samples_in_batch > 0);
      if(data_valid) {
        m_num_data_per_epoch+=num_samples_in_batch;
      }
      preprocess_data_samples(M_local, num_samples_in_batch);
      m_local_data_valid = data_valid;
    }
  }
  return num_samples_in_batch;
}

void lbann::distributed_minibatch_parallel_io::distribute_from_local_matrix(Mat& M_local, CircMat& Ms) {
  int num_parallel_readers = get_num_parallel_readers();
  Ms.SetRoot(m_root);

  comm->model_barrier();

  if (comm->get_rank_in_model() == m_root) {
    if(!m_local_data_valid) {
      throw lbann_exception("lbann_distributed_minibatch_parallel_io: No valid data for this step -- local data was invalid");
    }
    CopyFromRoot(M_local, Ms);
    m_local_data_valid = false;
  }else {
    CopyFromNonRoot(Ms);
  }

  comm->model_barrier();
   
  m_root = (m_root + 1) % num_parallel_readers;
  return;
}

bool lbann::distributed_minibatch_parallel_io::is_data_set_processed() {
  int num_readers_done = 0;
  int num_parallel_readers = get_num_parallel_readers();

  if(comm->get_rank_in_model() < num_parallel_readers) {
    if((comm->get_rank_in_model()+1)%num_parallel_readers == m_root) {
      if(m_local_data_valid) { /// Make sure that all local data has been processed
        throw lbann_exception("lbann_input_layer_distributed_minibatch_parallel_io: all valid data was not processed.");
      }
      m_local_reader_done = !update_data_reader();
    }
  }

  /// Set the reduction variable
  if(m_local_reader_done) {
    num_readers_done = 1;
  }

  /// Once all of the readers have finished their part of the mini-batch indicate that the epoch is finished
  num_readers_done = comm->model_allreduce(num_readers_done);
  if(num_readers_done == num_parallel_readers) {
    m_local_reader_done = false;
    m_root = 0; /// When the epoch is finished, make sure that the root node for distributing data is reset because
                /// if the number of parallel readers does not evenly divide the data set size, the epoch will finish
                /// without all of the parallel readers participating in the last round.
    m_num_data_per_epoch = 0;
    return true;
  }else {
    return false;
  }
}

int lbann::distributed_minibatch_parallel_io::get_num_parallel_readers() {
  int num_parallel_readers = 0;
  switch(get_execution_mode()) {
  case execution_mode::training:
    num_parallel_readers = m_num_parallel_readers_training;
    break;
<<<<<<< HEAD
  case validation:
    num_parallel_readers = m_num_parallel_readers_validating;
    break;
  case testing:
=======
  case execution_mode::testing:
>>>>>>> ffb16600
    num_parallel_readers = m_num_parallel_readers_testing;
    break;
  default:
    throw lbann_exception("lbann_distributed_minibatch_parallel_io: invalid execution phase");
  }
  return num_parallel_readers;
}<|MERGE_RESOLUTION|>--- conflicted
+++ resolved
@@ -40,16 +40,16 @@
   int validation_data_set_size = 0;
   int testing_data_set_size = 0;
 
-  if(data_readers[training] != NULL) {
-    training_data_set_size = data_readers[training]->getNumData();
-  }
-
-  if(data_readers[validation] != NULL) {
-    validation_data_set_size = data_readers[validation]->getNumData();
-  }
-
-  if(data_readers[testing] != NULL) {
-    testing_data_set_size = data_readers[testing]->getNumData();
+  if(data_readers[execution_mode::training] != NULL) {
+    training_data_set_size = data_readers[execution_mode::training]->getNumData();
+  }
+
+  if(data_readers[execution_mode::validation] != NULL) {
+    validation_data_set_size = data_readers[execution_mode::validation]->getNumData();
+  }
+
+  if(data_readers[execution_mode::testing] != NULL) {
+    testing_data_set_size = data_readers[execution_mode::testing]->getNumData();
   }
 
   if(comm->get_model_grid().Size() < num_parallel_readers) {
@@ -194,14 +194,10 @@
   case execution_mode::training:
     num_parallel_readers = m_num_parallel_readers_training;
     break;
-<<<<<<< HEAD
-  case validation:
+  case execution_mode::validation:
     num_parallel_readers = m_num_parallel_readers_validating;
     break;
-  case testing:
-=======
   case execution_mode::testing:
->>>>>>> ffb16600
     num_parallel_readers = m_num_parallel_readers_testing;
     break;
   default:
