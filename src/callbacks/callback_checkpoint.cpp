--- conflicted
+++ resolved
@@ -111,14 +111,9 @@
       // determine whether it's time for a checkpoint
       m_checkpoint_shared = (current >= next);
     }
-<<<<<<< HEAD
+
     comm->model_broadcast(0, m_checkpoint_shared);
-=======
-    
-    int flag = m_checkpoint_shared ? 1 : 0;
-    MPI_Bcast(&flag, 1, MPI_INT, 0, MPI_COMM_WORLD);
-    m_checkpoint_shared = (bool) flag;  
->>>>>>> b6844390
+
   } 
   // If either checkpoint version is triggered, return true, otherwise false.   
   return (m_checkpoint_shared || m_checkpoint_dist);
@@ -184,7 +179,7 @@
   int epoch = -1;
   int step = -1 ;
   lbann_comm *comm = m->get_comm();
-<<<<<<< HEAD
+
   // TODO: we would want to prepend dir with the model name and model rank:
   // m->get_name() + '.' + std::to_string(comm->get_model_rank()) + '.'
   // However, rng state is not part of model state but that of the world.
@@ -192,27 +187,16 @@
   comm->model_barrier();
   // let user know we're saving a checkpoint
   if (comm->am_model_master()) {
-=======
-  // let user know we're saving a checkpoint
-  comm->barrier(MPI_COMM_WORLD);
-  if (p.get_rank() == 0) {
->>>>>>> b6844390
+
     epoch = m->get_cur_epoch();
     step = m->get_cur_step();
     timer.Start();
     printf("Checkpoint: epoch %d step %d ...\n", epoch, step);
     fflush(stdout);
   }
-<<<<<<< HEAD
+
   comm->model_broadcast(0, epoch);
   comm->model_broadcast(0, step);
-=======
-  // Tried using lbann MPI wrapper and it just hangs. Maybe using it wrong?
-  //comm->broadcast(0, epoch, MPI_COMM_WORLD);
-  //comm->broadcast(0, step, MPI_COMM_WORLD);
-  MPI_Bcast(&epoch, 1, MPI_INT, 0, MPI_COMM_WORLD);
-  MPI_Bcast(&step,  1, MPI_INT, 0, MPI_COMM_WORLD);
->>>>>>> b6844390
 
   // Distributed ckpt
   if(m_checkpoint_dist){
@@ -225,21 +209,14 @@
     }
     makedir(dir);
     // create directories per ranks
-<<<<<<< HEAD
     snprintf(epochdir, sizeof(epochdir), "%s/rank.%d.epoch.%d.step.%d", dir, comm->get_rank_in_model(), epoch, step);
-=======
-    snprintf(epochdir, sizeof(epochdir), "%s/rank.%d.epoch.%d.step.%d", dir, p.get_rank(), epoch, step);
->>>>>>> b6844390
+
     p.open_checkpoint(epochdir);
     // Call top level save to checkpoint function in model, in turn calls save to checkpoint functions for other model classes (weights, layers)
     m->save_to_checkpoint_distributed(p);
     p.close_checkpoint();
     // Print latest checkpoint to file
-<<<<<<< HEAD
-    if (comm->am_model_master()) {
-=======
-    if (p.get_rank() == 0) {
->>>>>>> b6844390
+    if (comm->am_model_master()) {
       write_latest(dir, "last.distributed.checkpoint", epoch, step);
     } 
   }
@@ -248,7 +225,7 @@
     strcpy(dir, m_checkpoint_dir.c_str());
     makedir(dir);
     snprintf(epochdir, sizeof(epochdir), "%s/shared.epoch.%d.step.%d", dir, epoch, step);
-<<<<<<< HEAD
+
     if (comm->am_model_master()) {
       p.open_checkpoint(epochdir);
     }
@@ -258,28 +235,14 @@
     // close our checkpoint
     p.close_checkpoint();
     if (comm->am_model_master()) {
-=======
-    if(p.get_rank() == 0)
-      p.open_checkpoint(epochdir);
-      // Need to give other ranks knowledge of checkpoint dir for writing of rank specific rng state
-    MPI_Bcast(p.m_checkpoint_dir, sizeof(p.m_checkpoint_dir), MPI_CHAR, 0, MPI_COMM_WORLD);
-    m->save_to_checkpoint_shared(p);
-    // close our checkpoint
-    p.close_checkpoint();
-    if(p.get_rank() == 0) {
->>>>>>> b6844390
       write_latest(dir, "last.shared.checkpoint", epoch, step);
     }
    }
 
   uint64_t bytes_count = p.get_bytes();
-<<<<<<< HEAD
-
-  if (comm->am_model_master()) {
-=======
-    
-  if(p.get_rank() == 0) {
->>>>>>> b6844390
+
+  if (comm->am_model_master()) {
+
     EvalType secs = timer.Stop();
     EvalType bw = 0;
     if (secs > 0.0) {
@@ -309,11 +272,8 @@
   lbann_comm *comm = m->get_comm();
   int shared = 1;
   // Grab latest checkpoint information, checks for latest in dist and shared, restarts from most recent between the two. 
-<<<<<<< HEAD
-  if (comm->am_model_master()) {
-=======
-  if(comm->am_world_master()){ 
->>>>>>> b6844390
+  if (comm->am_model_master()) {
+
     if(m_per_rank_dir.length()){
       snprintf(dir, sizeof(dir), "%s/%s", m_per_rank_dir.c_str(), m_checkpoint_dir.c_str());
       read_latest(dir, "last.distributed.checkpoint", &epoch_dist, &step_dist);
@@ -339,7 +299,6 @@
     }
   }
   // Update other ranks on where we are loading from. 
-<<<<<<< HEAD
   // TODO: we would want to prepend dir with the model name and model rank:
   // m->get_name() + '.' + std::to_string(comm->get_model_rank()) + '.'
 #if 1
@@ -368,12 +327,7 @@
   comm->model_broadcast(0, shared);
   comm->model_broadcast(0, &(dir[0]), sizeof(dir));
 #endif
-=======
-  MPI_Bcast(&epoch, 1, MPI_INT, 0, MPI_COMM_WORLD);
-  MPI_Bcast(&step,  1, MPI_INT, 0, MPI_COMM_WORLD);
-  MPI_Bcast(&shared,  1, MPI_INT, 0, MPI_COMM_WORLD);
-  MPI_Bcast((void*) &dir,  sizeof(dir), MPI_CHAR, 0, MPI_COMM_WORLD);
->>>>>>> b6844390
+
 
   // if we couldn't find the latest epoch, just return
   if (epoch < 0) {
@@ -382,11 +336,8 @@
   // time how long this takes
   El::Timer timer;
   // let user know we're restarting from a checkpoint
-<<<<<<< HEAD
-  if (comm->am_model_master()) {
-=======
-  if (comm->am_world_master()) {
->>>>>>> b6844390
+
+  if (comm->am_model_master()) {
     timer.Start();
     printf("Restart: epoch %d ...\n", epoch);
     fflush(stdout);
@@ -396,28 +347,19 @@
   persist p;
   // Create dir to restart from based off last recorded checkpoint (or overriden values in last.shared[distributed].checkpoint
   if(!shared){
-<<<<<<< HEAD
     snprintf(epochdir, sizeof(epochdir), "%s/rank.%d.epoch.%d.step.%d", dir, comm->get_rank_in_model(), epoch, step);
-=======
-    snprintf(epochdir, sizeof(epochdir), "%s/rank.%d.epoch.%d.step.%d", dir, p.get_rank(), epoch, step);
->>>>>>> b6844390
+
     p.open_restart(epochdir);
     m->load_from_checkpoint_distributed(p);
   }
   else{
     sprintf(epochdir, "%s/shared.epoch.%d.step.%d", dir, epoch, step);
-<<<<<<< HEAD
     if (comm->am_model_master()) {
       p.open_restart(epochdir);
     }
     // Ensure all ranks have access to checkpoint dir, needed for loading rank specific rng state
     comm->model_broadcast(0, &(p.m_checkpoint_dir[0]), sizeof(p.m_checkpoint_dir));
-=======
-    if(p.get_rank() ==0)
-      p.open_restart(epochdir);
-    // Ensure all ranks have access to checkpoint dir, needed for loading rank specific rng state
-    MPI_Bcast(p.m_checkpoint_dir, sizeof(p.m_checkpoint_dir), MPI_CHAR, 0, MPI_COMM_WORLD);
->>>>>>> b6844390
+
     m->load_from_checkpoint_shared(p);
   }
   
@@ -425,11 +367,8 @@
   p.close_restart();
   uint64_t bytes_count = p.get_bytes();
   // let user know we've completed reading our restart
-<<<<<<< HEAD
-  if (comm->am_model_master()) {
-=======
-  if (comm->am_world_master()) {
->>>>>>> b6844390
+  if (comm->am_model_master()) {
+
     EvalType secs = timer.Stop();
     EvalType bw = 0.0;
     if (secs > 0.0) {
