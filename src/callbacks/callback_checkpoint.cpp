--- conflicted
+++ resolved
@@ -36,7 +36,7 @@
 }
 
 void lbann_callback_checkpoint::on_epoch_end(model *m) {
-  m_epoch_end = true; 
+  m_epoch_end = true;
   if(need_checkpoint(m)){
     checkpointShared(m);
   }
@@ -60,26 +60,15 @@
   bool checkpoint_now = false;
   lbann_comm *comm = m->get_comm();
   // if at start of epoch and evenly divide
-<<<<<<< HEAD
   if (!checkpoint_now && m_checkpoint_epochs > 0) {
-    if (at_epoch_start()) {
+    if (m_epoch_end) {
       checkpoint_now = (m->get_cur_epoch() > 0) && (m->get_cur_epoch() % m_checkpoint_epochs == 0);
-=======
-  if (flag == 0 && m_checkpoint_epochs > 0) {
-    if (m_epoch_end) {
-      flag = (int) (m->get_cur_epoch() % m_checkpoint_epochs == 0);
->>>>>>> b084a3e3
     }
   }
   // if our current step is evenly divisable by checkpoint steps,
   // take a checkpoint
-<<<<<<< HEAD
   if (!checkpoint_now && m_checkpoint_steps > 0) {
     checkpoint_now = (m->get_cur_step() > 0) && (m->get_cur_step() % m_checkpoint_steps == 0);
-=======
-  if (flag == 0 && m_checkpoint_steps > 0 && m->get_cur_step() != 0) {
-    flag = (int) (m->get_cur_step() % m_checkpoint_steps == 0);
->>>>>>> b084a3e3
   }
   // check the clock if time-based checkpoint is enabled
   if (!checkpoint_now && m_checkpoint_secs != 0.0) {
@@ -98,12 +87,8 @@
     MPI_Bcast(&flag, 1, MPI_INT, 0, MPI_COMM_WORLD);
     checkpoint_now = (bool) flag;
   }
-<<<<<<< HEAD
+  m_epoch_end = false;
   return checkpoint_now;
-=======
-  m_epoch_end = false;
-  return (bool)flag;
->>>>>>> b084a3e3
 }
 
 static bool write_latest(const char *dir, const char *name, int epoch, int train) {
