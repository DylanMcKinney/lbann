////////////////////////////////////////////////////////////////////////////////
// Copyright (c) 2014-2016, Lawrence Livermore National Security, LLC.
// Produced at the Lawrence Livermore National Laboratory.
// Written by the LBANN Research Team (B. Van Essen, et al.) listed in
// the CONTRIBUTORS file. <lbann-dev@llnl.gov>
//
// LLNL-CODE-697807.
// All rights reserved.
//
// This file is part of LBANN: Livermore Big Artificial Neural Network
// Toolkit. For details, see http://software.llnl.gov/LBANN or
// https://github.com/LLNL/LBANN.
//
// Licensed under the Apache License, Version 2.0 (the "Licensee"); you
// may not use this file except in compliance with the License.  You may
// obtain a copy of the License at:
//
// http://www.apache.org/licenses/LICENSE-2.0
//
// Unless required by applicable law or agreed to in writing, software
// distributed under the License is distributed on an "AS IS" BASIS,
// WITHOUT WARRANTIES OR CONDITIONS OF ANY KIND, either express or
// implied. See the License for the specific language governing
// permissions and limitations under the license.
//
// lbann_model .hpp .cpp - Abstract class for neural network models
////////////////////////////////////////////////////////////////////////////////

#include "lbann/models/model.hpp"
#include "lbann/callbacks/callback.hpp"
#include "lbann/io/persist.hpp"
#include "lbann/layers/io/input/input_layer.hpp"
#include <string>
#include <unistd.h>
#include <iomanip>

#include "mpi.h"

namespace lbann {

////////////////////////////////////////////////////////////
// Constructors and destructor
////////////////////////////////////////////////////////////

model::model(lbann_comm *comm,
             int mini_batch_size,
             objective_function *obj_fn,
             optimizer* default_optimizer)
  : m_objective_function(obj_fn),
    m_execution_mode(execution_mode::invalid),
    m_terminate_training(false),
    m_current_epoch(0),
    m_current_step(0),
    m_current_validation_step(0),
    m_current_testing_step(0),
    m_max_mini_batch_size(mini_batch_size),
    m_current_mini_batch_size(mini_batch_size),
    m_effective_mini_batch_size(mini_batch_size),
    m_current_phase(0),
    m_comm(comm),
    m_default_optimizer(default_optimizer) {}

model::model(const model& other) :
  m_execution_mode(other.m_execution_mode),
  m_terminate_training(other.m_terminate_training),
  m_current_epoch(other.m_current_epoch),
  m_current_step(other.m_current_step),
  m_current_validation_step(other.m_current_validation_step),
  m_current_testing_step(other.m_current_testing_step),
  m_max_mini_batch_size(other.m_max_mini_batch_size),
  m_current_mini_batch_size(other.m_current_mini_batch_size),
  m_effective_mini_batch_size(other.m_effective_mini_batch_size),
  m_current_phase(other.m_current_phase),
  m_comm(other.m_comm) {

  // Deep copies
  m_objective_function = other.m_objective_function->copy();
  m_objective_function->set_model(this);
  for (const auto& metric : other.m_metrics) {
    metrics::metric *m_copy = metric->copy();
    m_copy->m_neural_network_model = this;
    m_metrics.push_back(m_copy);
  }
  for (const auto& cb : other.m_callbacks) {
    m_callbacks.push_back(cb->copy());
  }
  std::unordered_map<Layer *,Layer *> old_to_new_layer;
  for (Layer *old_layer : other.m_layers) {
    Layer *new_layer = old_layer->copy();
    new_layer->set_neural_network_model(this);
    old_to_new_layer[old_layer] = new_layer;
    m_layers.push_back(new_layer);
  }
  std::unordered_map<weights *,weights *> old_to_new_weights;
  for (weights *old_weights : other.m_weights) {
    weights *new_weights = old_weights->copy();
    old_to_new_weights[old_weights] = new_weights;
    m_weights.push_back(new_weights);
  }
  if (other.m_default_optimizer != nullptr) {
    m_default_optimizer = other.m_default_optimizer->copy();
  } else {
    m_default_optimizer = nullptr;
  }

  // Fix pointers
  for (Layer *old_layer : other.m_layers) {
    Layer *new_layer = old_to_new_layer[old_layer];

    // Fix layer pointers
    std::vector<Layer *> old_layer_pointers = old_layer->get_layer_pointers();
    std::vector<Layer *> new_layer_pointers;
    for (Layer *old_layer_pointer : old_layer_pointers) {
      Layer *new_layer_pointer = old_to_new_layer[old_layer_pointer];
      new_layer_pointers.push_back(new_layer_pointer);
    }
    new_layer->set_layer_pointers(new_layer_pointers);

    // Fix weights pointers
    std::vector<weights *> old_weights = old_layer->get_weights();
    std::vector<weights *> new_weights;
    for (weights *old_weights_pointer : old_weights) {
      weights *new_weights_pointer = old_to_new_weights[old_weights_pointer];
      new_weights.push_back(new_weights_pointer);
    }
    new_layer->set_weights(new_weights);

  }

  // Fix objective function pointers
  {
    std::vector<Layer *> old_layer_pointers = m_objective_function->get_layer_pointers();
    std::vector<Layer *> new_layer_pointers;
    for (Layer *old_layer_pointer : old_layer_pointers) {
      Layer *new_layer_pointer = old_to_new_layer[old_layer_pointer];
      new_layer_pointers.push_back(new_layer_pointer);
    }
    m_objective_function->set_layer_pointers(new_layer_pointers);
    std::vector<weights *> old_weights_pointers = m_objective_function->get_weights_pointers();
    std::vector<weights *> new_weights_pointers;
    for (weights *old_weights_pointer : old_weights_pointers) {
      weights *new_weights_pointer = old_to_new_weights[old_weights_pointer];
      new_weights_pointers.push_back(new_weights_pointer);
    }
    m_objective_function->set_weights_pointers(new_weights_pointers);
  }

}

model& model::operator=(const model& other) {

  // Delete objects
  if (m_objective_function) {
    delete m_objective_function;
  }
  for (metrics::metric *metric : m_metrics) {
    delete metric;
  }
  for (lbann_callback *callback : m_callbacks) {
    delete callback;
  }
  m_metrics.clear();
  m_callbacks.clear();
  delete_layers();

  // Shallow copies
  m_execution_mode = other.m_execution_mode;
  m_terminate_training = other.m_terminate_training;
  m_current_epoch = other.m_current_epoch;
  m_current_step = other.m_current_step;
  m_current_validation_step = other.m_current_validation_step;
  m_current_testing_step = other.m_current_testing_step;
  m_max_mini_batch_size = other.m_max_mini_batch_size;
  m_current_mini_batch_size = other.m_current_mini_batch_size;
  m_effective_mini_batch_size = other.m_effective_mini_batch_size;
  m_current_phase = other.m_current_phase;
  m_comm = other.m_comm;

  // Deep copies
  m_objective_function = other.m_objective_function->copy();
  m_objective_function->set_model(this);
  for (metrics::metric *m : m_metrics) {
    delete m;
  }
  for (const auto& metric : other.m_metrics) {
    metrics::metric *m_copy = metric->copy();
    m_copy->m_neural_network_model = this;
    m_metrics.push_back(m_copy);
  }
  for (const auto& cb : other.m_callbacks) {
    m_callbacks.push_back(cb->copy());
  }
  std::unordered_map<Layer *,Layer *> old_to_new_layer;
  for (Layer* old_layer : other.m_layers) {
    Layer* new_layer = old_layer->copy();
    new_layer->set_neural_network_model(this);
    old_to_new_layer[old_layer] = new_layer;
    m_layers.push_back(new_layer);
  }
  std::unordered_map<weights *,weights *> old_to_new_weights;
  for (weights *old_weights : other.m_weights) {
    weights *new_weights = old_weights->copy();
    old_to_new_weights[old_weights] = new_weights;
    m_weights.push_back(new_weights);
  }
  if (other.m_default_optimizer != nullptr) {
    m_default_optimizer = other.m_default_optimizer->copy();
  } else {
    m_default_optimizer = nullptr;
  }

  // Fix pointers
  for (Layer *old_layer : other.m_layers) {
    Layer *new_layer = old_to_new_layer[old_layer];

    // Fix layer pointers
    std::vector<Layer *> old_layer_pointers = old_layer->get_layer_pointers();
    std::vector<Layer *> new_layer_pointers;
    for (Layer *old_layer_pointer : old_layer_pointers) {
      Layer *new_layer_pointer = old_to_new_layer[old_layer_pointer];
      new_layer_pointers.push_back(new_layer_pointer);
    }
    new_layer->set_layer_pointers(new_layer_pointers);

    // Fix weights pointers
    std::vector<weights *> old_weights = old_layer->get_weights();
    std::vector<weights *> new_weights;
    for (weights *old_weights_pointer : old_weights) {
      weights *new_weights_pointer = old_to_new_weights[old_weights_pointer];
      new_weights.push_back(new_weights_pointer);
    }
    new_layer->set_weights(new_weights);

  }

  // Fix objective function pointers
  {
    std::vector<Layer *> old_layer_pointers = m_objective_function->get_layer_pointers();
    std::vector<Layer *> new_layer_pointers;
    for (Layer *old_layer_pointer : old_layer_pointers) {
      Layer *new_layer_pointer = old_to_new_layer[old_layer_pointer];
      new_layer_pointers.push_back(new_layer_pointer);
    }
    m_objective_function->set_layer_pointers(new_layer_pointers);
    std::vector<weights *> old_weights_pointers = m_objective_function->get_weights_pointers();
    std::vector<weights *> new_weights_pointers;
    for (weights *old_weights_pointer : old_weights_pointers) {
      weights *new_weights_pointer = old_to_new_weights[old_weights_pointer];
      new_weights_pointers.push_back(new_weights_pointer);
    }
    m_objective_function->set_weights_pointers(new_weights_pointers);
  }

  return *this;
}

model::~model() {
  if (m_objective_function != nullptr) {
    delete m_objective_function;
  }
  for (metrics::metric *metric : m_metrics) {
    delete metric;
  }
  for (lbann_callback *callback : m_callbacks) {
    delete callback;
  }
  delete_layers();
  for (weights *w : m_weights) {
    delete w;
  }
  if (m_default_optimizer != nullptr) {
    delete m_default_optimizer;
  }
}

void model::delete_layers() {
  for (Layer *layer : m_layers) {
    delete layer;
  }
  m_layers.clear();
}

////////////////////////////////////////////////////////////
// Initialization
////////////////////////////////////////////////////////////

void model::add_layer(Layer *layer) {
  if (layer == nullptr) {
    throw lbann_exception("model: Attempted to add null pointer as a layer.");
  }
  m_layers.push_back(layer);
}

void model::add_weights(weights *w) {
  if (w == nullptr) {
    throw lbann_exception("model: Attempted to add null pointer as a set of weights.");
  }
  m_weights.push_back(w);
}

void model::add_callback(lbann_callback *cb) {
  if (cb == nullptr) {
    throw lbann_exception("model: Attempted to add null pointer as a callback.");
  }
  m_callbacks.push_back(cb);
}

void model::add_metric(metrics::metric *m) {
  if (m == nullptr) {
    throw lbann_exception("model: Attempted to add null pointer as a metric.");
  }
  m_metrics.push_back(m);
}

void model::set_layers(std::vector<Layer*>& layers) {

  // Delete old layers
  for (Layer *layer : m_layers) {
    delete layer;
  }
  m_layers.clear();

  // Add new layers
  for (Layer* layer : layers) {
    add_layer(layer);
  }

}

void model::set_weights(std::vector<weights*>& w) {

  // Delete old weights
  for (weights *old_weights : m_weights) {
    delete old_weights;
  }
  m_weights.clear();

  // Add new weights
  for (weights* new_weights : w) {
    add_weights(new_weights);
  }

}

optimizer* model::create_optimizer() const {
  if (m_default_optimizer != nullptr) {
    return m_default_optimizer->copy();
  } else {
    return nullptr;
  }
}

void model::set_execution_mode(execution_mode mode) {
  m_execution_mode = mode;
  std::vector<Layer *>& layers = get_layers();
  for (auto&& l : layers) {
    l->set_execution_mode(mode);
  }
}

bool model::is_execution_mode_valid(execution_mode mode) const {
  for (const Layer *layer : m_layers) {
    const input_layer *input = dynamic_cast<const input_layer*>(layer);
    if (input != nullptr
        && !input->is_execution_mode_valid(mode)) {
      return false;
    }
  }
  return true;
}

std::string model::print_layer_description(const Layer* layer) const {
  if (layer == nullptr) return std::string();
  std::stringstream os;
  //std::string description = layer->get_description();
  os << std::setw(12) << layer->get_name() << ":[" << std::setw(18)
     << layer->get_type() <<  "] Set up a layer with input " << std::setw(7)
     << layer->get_num_prev_neurons() << " and " << std::setw(7)
     << layer->get_num_neurons() << " neurons.";
  std::string s = layer->get_topo_description();
  if(s != "") {
    os << " (" << s << ")";
  }
  return os.str();
}

////////////////////////////////////////////////////////////
// Evaluation and training
////////////////////////////////////////////////////////////

void model::evaluate(execution_mode mode) {

  // Return early if execution mode is invalid
  if (!is_execution_mode_valid(mode)) return;

  // Initialize model for beginning of evaluation
  set_execution_mode(mode);
  m_objective_function->clear_history();
  for (auto&& m : m_metrics) {
    m->reset_metric();
  }

  // Start evaluation
  switch(mode) {
  case execution_mode::validation:
    do_validation_begin_cbs();
    break;
  case execution_mode::testing:
    do_test_begin_cbs();
    break;
  default:
    throw lbann_exception("Illegal execution mode in evaluate function");
  }

  // Evaluate on mini-batches until data set is finished
  while (!evaluate_mini_batch()) {}

  // Finish evaluation
  switch(mode) {
  case execution_mode::validation:
    do_validation_end_cbs();
    break;
  case execution_mode::testing:
    do_test_end_cbs();
    break;
  default:
    throw lbann_exception("Illegal execution mode in evaluate function");
  }
}

void model::train(int num_epochs) {
  do_train_begin_cbs();
  for (int epoch = m_current_epoch; epoch < num_epochs; ++epoch) {

    // Stop if training has been terminated
    if (get_terminate_training()) {
      break;
    }

    // Initialize model for beginning of training epoch
    set_execution_mode(execution_mode::training);
    m_objective_function->clear_history();
    for (auto&& m : m_metrics) {
      m->reset_metric();
    }

    // Start epoch
    do_epoch_begin_cbs();

    // Train on mini-batches until data set is finished
    while (!train_mini_batch()) {}

    // Evaluate model on validation set
    evaluate(execution_mode::validation);

    // Once the epoch is complete, Increase the count
    ++m_current_epoch;

    // Finish epoch
    do_epoch_end_cbs();
  }
  do_train_end_cbs();
}

void model::forward_prop_to_evaluate() {

  // Forward propagation
  do_model_evaluate_forward_prop_begin_cbs();
  for (Layer *layer : m_layers) {
    do_layer_evaluate_forward_prop_begin_cbs(layer);
    layer->forward_prop();
    do_layer_evaluate_forward_prop_end_cbs(layer);
  }
  do_model_evaluate_forward_prop_end_cbs();

}

void model::reset_layers() {
  for (Layer *layer : m_layers) {
    layer->reset();
  }
}

bool model::update_layers() {
  bool finished = true;
  for (int l = m_layers.size() - 1; l >= 0; --l) {
    finished = m_layers[l]->update() && finished;
  }
  return finished;
}

bool model::evaluate_mini_batch() {
  do_batch_evaluate_begin_cbs();

  reset_layers();

  forward_prop_to_evaluate();

  // Compute objective function value
  m_objective_function->compute_value();

  const bool finished = update_layers();

  switch(m_execution_mode) {
  case execution_mode::validation:
    ++m_current_validation_step;
    break;
  case execution_mode::testing:
    ++m_current_testing_step;
    break;
  default:
    throw lbann_exception("Illegal execution mode in evaluate mini-batch function");
  }
  // Finish up
  do_batch_evaluate_end_cbs();
  return finished;
}

void model::forward_prop() {
  do_model_forward_prop_begin_cbs();
  for (Layer *layer : m_layers) {
    do_layer_forward_prop_begin_cbs(layer);
    layer->forward_prop();
    do_layer_forward_prop_end_cbs(layer);
  }
  do_model_forward_prop_end_cbs();
}

void model::backward_prop() {
  do_model_backward_prop_begin_cbs();
  for (int l = m_layers.size() - 1; l >= 0; --l) {
    Layer *layer = m_layers[l];
    do_layer_backward_prop_begin_cbs(layer);
    layer->back_prop();
    do_layer_backward_prop_end_cbs(layer);
  }
  do_model_backward_prop_end_cbs();
}

bool model::train_mini_batch() {
  do_batch_begin_cbs();

  // Reset matrices
  reset_layers();

  forward_prop();

  // Compute objective function value
  m_objective_function->compute_value();

  // Compute gradients
  m_objective_function->compute_gradient();
  backward_prop();

  // Update weights
  for (weights* w : m_weights) {
    optimizer* opt = w->get_optimizer();
    if (opt != nullptr) {
      opt->step();
    }
  }

  const bool finished = update_layers();

  ++m_current_step;
  // Finish up
  do_batch_end_cbs();
<<<<<<< HEAD
  //if(need_checkpoint()){
  //    checkpointShared();
  //}
=======
  ++m_current_step;
>>>>>>> b084a3e3
  return finished;
}

////////////////////////////////////////////////////////////
// Callbacks
////////////////////////////////////////////////////////////

void model::setup_callbacks() {
  for (auto&& cb : m_callbacks) {
    cb->setup(this);
  }
}

void model::do_train_begin_cbs() {
  for (auto&& cb : m_callbacks) {
    cb->on_train_begin(this);
  }
}

void model::do_train_end_cbs() {
  for (auto&& cb : m_callbacks) {
    cb->on_train_end(this);
  }
}

void model::do_phase_end_cbs() {
  for (auto&& cb : m_callbacks) {
    cb->on_phase_end(this);
  }
}

void model::do_epoch_begin_cbs() {
  for (auto&& cb : m_callbacks) {
    cb->on_epoch_begin(this);
  }
}

void model::do_epoch_end_cbs() {
  for (auto&& cb : m_callbacks) {
    cb->on_epoch_end(this);
  }
}

void model::do_batch_begin_cbs() {
  for (auto&& cb : m_callbacks) {
    if (get_cur_step() % cb->get_batch_interval() == 0) {
      cb->on_batch_begin(this);
    }
  }
}

void model::do_batch_end_cbs() {
  for (auto&& cb : m_callbacks) {
    if (get_cur_step() % cb->get_batch_interval() == 0) {
      cb->on_batch_end(this);
    }
  }
}

void model::do_test_begin_cbs() {
  for (auto&& cb : m_callbacks) {
    cb->on_test_begin(this);
  }
}

void model::do_test_end_cbs() {
  for (auto&& cb : m_callbacks) {
    cb->on_test_end(this);
  }
}

void model::do_validation_begin_cbs() {
  for (auto&& cb : m_callbacks) {
    cb->on_validation_begin(this);
  }
}

void model::do_validation_end_cbs() {
  for (auto&& cb : m_callbacks) {
    cb->on_validation_end(this);
  }
}

void model::do_model_forward_prop_begin_cbs() {
  for (auto&& cb : m_callbacks) {
    if (get_cur_step() % cb->get_batch_interval() == 0) {
      cb->on_forward_prop_begin(this);
    }
  }
}

void model::do_layer_forward_prop_begin_cbs(Layer *l) {
  for (auto&& cb : m_callbacks) {
    if (get_cur_step() % cb->get_batch_interval() == 0) {
      cb->on_forward_prop_begin(this, l);
    }
  }
}

void model::do_model_forward_prop_end_cbs() {
  for (auto&& cb : m_callbacks) {
    if (get_cur_step() % cb->get_batch_interval() == 0) {
      cb->on_forward_prop_end(this);
    }
  }
}

void model::do_layer_forward_prop_end_cbs(Layer *l) {
  for (auto&& cb : m_callbacks) {
    if (get_cur_step() % cb->get_batch_interval() == 0) {
      cb->on_forward_prop_end(this, l);
    }
  }
}

void model::do_model_backward_prop_begin_cbs() {
  for (auto&& cb : m_callbacks) {
    if (get_cur_step() % cb->get_batch_interval() == 0) {
      cb->on_backward_prop_begin(this);
    }
  }
}

void model::do_layer_backward_prop_begin_cbs(Layer *l) {
  for (auto&& cb : m_callbacks) {
    if (get_cur_step() % cb->get_batch_interval() == 0) {
      cb->on_backward_prop_begin(this, l);
    }
  }
}

void model::do_model_backward_prop_end_cbs() {
  for (auto&& cb : m_callbacks) {
    if (get_cur_step() % cb->get_batch_interval() == 0) {
      cb->on_backward_prop_end(this);
    }
  }
}

void model::do_layer_backward_prop_end_cbs(Layer *l) {
  for (auto&& cb : m_callbacks) {
    if (get_cur_step() % cb->get_batch_interval() == 0) {
      cb->on_backward_prop_end(this, l);
    }
  }
}

void model::do_batch_evaluate_begin_cbs() {
  for (auto&& cb : m_callbacks) {
    if (get_cur_step() % cb->get_batch_interval() == 0) {
      cb->on_batch_evaluate_begin(this);
    }
  }
}

void model::do_batch_evaluate_end_cbs() {
  for (auto&& cb : m_callbacks) {
    if (get_cur_step() % cb->get_batch_interval() == 0) {
      cb->on_batch_evaluate_end(this);
    }
  }
}

void model::do_model_evaluate_forward_prop_begin_cbs() {
  for (auto&& cb : m_callbacks) {
    cb->on_evaluate_forward_prop_begin(this);
  }
}

void model::do_layer_evaluate_forward_prop_begin_cbs(Layer *l) {
  for (auto&& cb : m_callbacks) {
    cb->on_evaluate_forward_prop_begin(this, l);
  }
}

void model::do_model_evaluate_forward_prop_end_cbs() {
  for (auto&& cb : m_callbacks) {
    cb->on_evaluate_forward_prop_end(this);
  }
}

void model::do_layer_evaluate_forward_prop_end_cbs(Layer *l) {
  for (auto&& cb : m_callbacks) {
    cb->on_evaluate_forward_prop_end(this, l);
  }
}

////////////////////////////////////////////////////////////
// Summarizer
////////////////////////////////////////////////////////////

void model::summarize_stats(lbann_summary& summarizer) {
  for (Layer *layer : m_layers) {
    layer->summarize_stats(summarizer, get_cur_step());
  }
  summarizer.reduce_scalar("objective",
                           m_objective_function->get_history_mean_value(),
                           get_cur_step());
  summarizer.reduce_scalar(
    "objective_value_time",
    m_objective_function->get_value_time(),
    get_cur_step());
  summarizer.reduce_scalar(
    "objective_gradient_time",
    m_objective_function->get_gradient_time(),
    get_cur_step());
  m_objective_function->reset_counters();
}

void model::summarize_matrices(lbann_summary& summarizer) {
  for (Layer *layer : m_layers) {
    layer->summarize_matrices(summarizer, get_cur_step());
  }
}

////////////////////////////////////////////////////////////
// Checkpointing
////////////////////////////////////////////////////////////
<<<<<<< HEAD
#if 0
=======
>>>>>>> b084a3e3

/* struct used to serialize mode fields in file and MPI transfer */
struct lbann_model_header {
  uint32_t execution_mode;
  uint32_t terminate_training;
  uint64_t current_epoch;
  uint64_t current_step;
  uint64_t current_validation_step;
  uint64_t current_testing_step;
  //  int m_max_mini_batch_size;
  /** Size of the current mini-batch in the model. */
  //  int m_current_mini_batch_size;
  uint32_t current_phase;
};

bool model::save_to_checkpoint_shared(persist& p) {
  // write out fields we need to save for model
  if (p.get_rank() == 0) {
    p.write_uint32(persist_type::train, "execution_mode",     (uint32_t) m_execution_mode);
    p.write_uint32(persist_type::train, "terminate_training", (uint32_t) m_terminate_training);
    p.write_uint64(persist_type::train, "current_epoch",      (uint64_t) m_current_epoch);
    p.write_uint64(persist_type::train, "current_step",       (uint64_t) m_current_step);
    p.write_uint64(persist_type::train, "current_validataion_step",       (uint64_t) m_current_validation_step);
    p.write_uint64(persist_type::train, "current_testing_step",       (uint64_t) m_current_testing_step);
    p.write_uint32(persist_type::train, "current_phase",      (uint32_t) m_current_phase);
  }
  return true;
}

bool model::load_from_checkpoint_shared(persist& p) {
  // have rank 0 read the file
  // read state from file
  struct lbann_model_header header;
  if (p.get_rank() == 0) {
    p.read_uint32(persist_type::train, "execution_mode",     &header.execution_mode);
    p.read_uint32(persist_type::train, "terminate_training", &header.terminate_training);
    p.read_uint64(persist_type::train, "current_epoch",      &header.current_epoch);
    p.read_uint64(persist_type::train, "current_step",       &header.current_step);
    p.read_uint64(persist_type::train, "current_validation_step",       &header.current_validation_step);
    p.read_uint64(persist_type::train, "current_testing_step",       &header.current_testing_step);
    p.read_uint32(persist_type::train, "current_phase",      &header.current_phase);
  }

  // TODO: this assumes homogeneous processors
  // broadcast state from rank 0
  MPI_Bcast(&header, sizeof(header), MPI_BYTE, 0, MPI_COMM_WORLD);

  // set our member params from values read from disk
  m_execution_mode     = (execution_mode) header.execution_mode;
  m_terminate_training = (bool)           header.terminate_training;
  m_current_epoch      = (int)            header.current_epoch;
  m_current_step       = (int)            header.current_step;
  m_current_validation_step = (int)       header.current_validation_step;
  m_current_testing_step = (int)          header.current_testing_step;
  m_current_phase      =                  header.current_phase;
  return true;
}

}  // namespace lbann<|MERGE_RESOLUTION|>--- conflicted
+++ resolved
@@ -565,13 +565,6 @@
   ++m_current_step;
   // Finish up
   do_batch_end_cbs();
-<<<<<<< HEAD
-  //if(need_checkpoint()){
-  //    checkpointShared();
-  //}
-=======
-  ++m_current_step;
->>>>>>> b084a3e3
   return finished;
 }
 
@@ -790,10 +783,6 @@
 ////////////////////////////////////////////////////////////
 // Checkpointing
 ////////////////////////////////////////////////////////////
-<<<<<<< HEAD
-#if 0
-=======
->>>>>>> b084a3e3
 
 /* struct used to serialize mode fields in file and MPI transfer */
 struct lbann_model_header {
