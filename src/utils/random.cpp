////////////////////////////////////////////////////////////////////////////////
// Copyright (c) 2014-2016, Lawrence Livermore National Security, LLC.
// Produced at the Lawrence Livermore National Laboratory.
// Written by the LBANN Research Team (B. Van Essen, et al.) listed in
// the CONTRIBUTORS file. <lbann-dev@llnl.gov>
//
// LLNL-CODE-697807.
// All rights reserved.
//
// This file is part of LBANN: Livermore Big Artificial Neural Network
// Toolkit. For details, see http://software.llnl.gov/LBANN or
// https://github.com/LLNL/LBANN.
//
// Licensed under the Apache License, Version 2.0 (the "Licensee"); you
// may not use this file except in compliance with the License.  You may
// obtain a copy of the License at:
//
// http://www.apache.org/licenses/LICENSE-2.0
//
// Unless required by applicable law or agreed to in writing, software
// distributed under the License is distributed on an "AS IS" BASIS,
// WITHOUT WARRANTIES OR CONDITIONS OF ANY KIND, either express or
// implied. See the License for the specific language governing
// permissions and limitations under the license.
////////////////////////////////////////////////////////////////////////////////

#include <omp.h>
#include "lbann/utils/random.hpp"
#include "lbann/io/file_io.hpp"

namespace {
#ifdef __ICC
lbann::rng_gen generator;
#pragma omp threadprivate(generator)

lbann::fast_rng_gen fast_generator;
#pragma omp threadprivate(fast_generator)

lbann::rng_gen data_seq_generator;
#pragma omp threadprivate(data_seq_generator)
#else
// Random number generator, file-visible only.
// Defined like this to work around a GCC problem with threadprivate objects:
// https://stackoverflow.com/questions/23552077/how-to-define-a-object-or-struct-as-threadprivate-in-openmp/
extern lbann::rng_gen generator;
#pragma omp threadprivate(generator)
lbann::rng_gen generator;

extern lbann::fast_rng_gen fast_generator;
#pragma omp threadprivate(fast_generator)
lbann::fast_rng_gen fast_generator;

extern lbann::rng_gen data_seq_generator;
#pragma omp threadprivate(data_seq_generator)
lbann::rng_gen data_seq_generator;
#endif
}

namespace lbann {

rng_gen& get_generator() {
  return ::generator;
}

fast_rng_gen& get_fast_generator() {
  return ::fast_generator;
}

rng_gen& get_data_seq_generator() {
  return ::data_seq_generator;
}

<<<<<<< HEAD
bool save_rng_to_checkpoint_shared(persist& p, const lbann_comm* comm) {
=======
bool save_rng_to_checkpoint_shared(persist& p){
>>>>>>> b6844390
  std::string dirname = std::string(p.m_checkpoint_dir) + "/rng_state";
  makedir(dirname.c_str());
  std::string rng_name;
  
  rng_name = dirname + "/rng_seq_generator";
  std::ofstream rng_seq(rng_name);
  rng_seq << ::data_seq_generator;
#ifdef LBANN_SET_EL_RNG
  rng_name = dirname + "/EL_generator";
  std::ofstream rng_EL(rng_name);
  rng_EL << El::Generator();
#endif
<<<<<<< HEAD

  std::string rank_in_world;
  if (comm == nullptr) {
    rank_in_world = std::to_string(El::mpi::Rank(El::mpi::COMM_WORLD));
  } else {
    rank_in_world = std::to_string(comm->get_rank_in_world());

  }
#ifdef _OPENMP 
  #pragma omp parallel private(rng_name) 
  {
    rng_name = dirname + "/rng_generator_" + rank_in_world + "_" + std::to_string(omp_get_thread_num());
    std::ofstream rng(rng_name);
    rng << ::generator;

    rng_name = dirname + "/rng_fast_generator_" + rank_in_world + "_" + std::to_string(omp_get_thread_num());
    std::ofstream rng_fast(rng_name);
    rng_fast << ::fast_generator;
  }
#else
    rng_name = dirname + "/rng_generator_" + rank_in_world;
    std::ofstream rng(rng_name);
    rng << ::generator;

    rng_name = dirname + "/rng_fast_generator_" + rank_in_world;
=======
#ifdef _OPENMP 
  #pragma omp parallel private(rng_name) 
  {
    rng_name = dirname + "/rng_generator_" + std::to_string(p.get_rank()) + "_" + std::to_string(omp_get_thread_num());
    std::ofstream rng(rng_name);
    rng << ::generator;
    
    rng_name = dirname + "/rng_fast_generator_" + std::to_string(p.get_rank()) + "_" + std::to_string(omp_get_thread_num());
    std::ofstream rng_fast(rng_name);
    rng_fast << ::fast_generator;
  }
#else
    rng_name = dirname + "/rng_generator_" + std::to_string(p.get_rank();
    std::ofstream rng(rng_name);
    rng << ::generator;

    rng_name = dirname + "/rng_fast_generator_" + std::to_string(p.get_rank());
>>>>>>> b6844390
    std::ofstream rng_fast(rng_name);
    rng_fast << ::fast_generator;
#endif
  
   return true;
}

<<<<<<< HEAD
bool load_rng_from_checkpoint_shared(persist& p, const lbann_comm* comm) {
=======
bool load_rng_from_checkpoint_shared(persist& p){
>>>>>>> b6844390
  
  std::string dirname = std::string(p.m_checkpoint_dir) + "/rng_state";
  std::string rng_name;

  rng_name = dirname + "/rng_seq_generator";
  std::ifstream rng_seq(rng_name);
  rng_seq >> ::data_seq_generator;
#ifdef LBANN_SET_EL_RNG
  rng_name = dirname + "/EL_generator";
  std::ifstream rng_EL(rng_name);
  rng_EL >> El::Generator();
#endif
<<<<<<< HEAD

  std::string rank_in_world;
  if (comm == nullptr) {
    rank_in_world = std::to_string(El::mpi::Rank(El::mpi::COMM_WORLD));
  } else {
    rank_in_world = std::to_string(comm->get_rank_in_world());
  }

 #ifdef _OPENMP 
  #pragma omp parallel private(rng_name)
  {
    rng_name = dirname + "/rng_generator_" + rank_in_world + "_" + std::to_string(omp_get_thread_num());
    std::ifstream rng(rng_name);
    rng >> ::generator;

    rng_name = dirname + "/rng_fast_generator_" + rank_in_world + "_" + std::to_string(omp_get_thread_num());
    std::ifstream rng_fast(rng_name);
    rng_fast >> ::fast_generator;
   }
#else
    rng_name = dirname + "/rng_generator_" + rank_in_world;
    std::ifstream rng(rng_name);
    rng >> ::generator;

    rng_name = dirname + "/rng_fast_generator_" + rank_in_world;
=======
 #ifdef _OPENMP 
  #pragma omp parallel private(rng_name)
  {
    rng_name = dirname + "/rng_generator_" + std::to_string(p.get_rank()) + "_" + std::to_string(omp_get_thread_num());
    std::ifstream rng(rng_name);
    rng >> ::generator;
    
    rng_name = dirname + "/rng_fast_generator_" + std::to_string(p.get_rank()) + "_" + std::to_string(omp_get_thread_num());
    std::ifstream rng_fast(rng_name);
    rng_fast >> ::fast_generator;
   }
#else
    rng_name = dirname + "/rng_generator_" + std::to_string(p.get_rank());
    std::ifstream rng(rng_name);
    rng >> ::generator;

    rng_name = dirname + "/rng_fast_generator_" + std::to_string(p.get_rank());
>>>>>>> b6844390
    std::ifstream rng_fast(rng_name);
    rng_fast >> ::fast_generator;
   }
#endif
  return true;
}

void init_random(int seed, lbann_comm *comm) {
  if (seed != -1) {
    // Seed every OpenMP thread, if present.
    // Note: Threadprivate OMP variables don't work with dynamic threads.
#ifdef _OPENMP
    #pragma omp parallel
    {
      get_generator().seed((seed << 8) | omp_get_thread_num());
      get_fast_generator().seed((seed << 8) | omp_get_thread_num());
    }
#else
    get_generator().seed(seed);
    get_fast_generator().seed(seed);
#endif
#ifdef LBANN_SET_EL_RNG
    if (comm != nullptr) {
      El::Generator().seed(seed ^ comm->get_rank_in_model());
    } else {
      El::Generator().seed(seed ^ El::mpi::Rank(El::mpi::COMM_WORLD));
    }
#endif
  } else {
    // Seed with a random value.
    std::random_device rd;
    unsigned rand_val = rd();
#ifdef _OPENMP
    #pragma omp parallel
    {
      get_generator().seed((rand_val << 8) | omp_get_thread_num());
      get_fast_generator().seed((rand_val << 8) | omp_get_thread_num());
    }
#else
    get_generator().seed(rand_val);
    get_fast_generator().seed(rand_val);
#endif
#ifdef LBANN_SET_EL_RNG
    El::Generator().seed(rand_val);
#endif
  }
}

void init_data_seq_random(int seed) {
  if (seed == -1) {
    // Seed with a random value.
    std::random_device rd;
    seed = rd();
  }

  // Seed every OpenMP thread, if present.
  // Note: Threadprivate OMP variables don't work with dynamic threads.
#ifdef _OPENMP
  #pragma omp parallel
  {
    get_data_seq_generator().seed(seed);
  }
#else
  get_data_seq_generator().seed(seed);
#endif
}

void gaussian_fill(AbsDistMat& mat, El::Int m, El::Int n, DataType mean,
                   DataType stddev) {
#ifdef LBANN_PARALLEL_RANDOM_MATRICES
  El::Gaussian(mat, m, n, mean, stddev);
#else
  gaussian_fill_procdet(mat, m, n, mean, stddev);
#endif  // LBANN_PARALLEL_RANDOM_MATRICES
}

void bernoulli_fill(AbsDistMat& mat, El::Int m, El::Int n, double p) {
#ifdef LBANN_PARALLEL_RANDOM_MATRICES
  El::Bernoulli(mat, m, n, p);
#else
  bernoulli_fill_procdet(mat, m, n, p);
#endif  // LBANN_PARALLEL_RANDOM_MATRICES  
}

void uniform_fill(AbsDistMat& mat, El::Int m, El::Int n, DataType center,
                  DataType radius) {
#ifdef LBANN_PARALLEL_RANDOM_MATRICES
  El::Uniform(mat, m, n, center, radius);
#else
  uniform_fill_procdet(mat, m, n, center, radius);
#endif  // LBANN_PARALLEL_RANDOM_MATRICES
}

void gaussian_fill_procdet(AbsDistMat& mat, El::Int m, El::Int n, DataType mean,
                           DataType stddev) {
  El::Zeros(mat, m, n);
  if (mat.Grid().Rank() == 0) {
    mat.Reserve(n * m);
    auto& gen = get_generator();
    std::normal_distribution<DataType> dist(mean, stddev);
    for (El::Int col = 0; col < n; ++col) {
      for (El::Int row = 0; row < m; ++row) {
        mat.QueueUpdate(row, col, dist(gen));
      }
    }
  }
  mat.ProcessQueues();
}

void bernoulli_fill_procdet(AbsDistMat& mat, El::Int m, El::Int n, double p) {
  El::Zeros(mat, m, n);
  if (mat.Grid().Rank() == 0) {
    mat.Reserve(m * n);
    auto& gen = get_generator();
    std::bernoulli_distribution dist(p);
    for (El::Int col = 0; col < n; ++col) {
      for (El::Int row = 0; row < m; ++row) {
        mat.QueueUpdate(row, col, dist(gen) ? 1.0f : 0.0f);
      }
    }
  }
  mat.ProcessQueues();
}

void uniform_fill_procdet(AbsDistMat& mat, El::Int m, El::Int n, DataType center,
                          DataType radius) {
  El::Zeros(mat, m, n);
  if (mat.Grid().Rank() == 0) {
    mat.Reserve(n * m);
    auto& gen = get_generator();
    std::uniform_real_distribution<DataType> dist(center - radius,
        center + radius);
    for (El::Int col = 0; col < n; ++col) {
      for (El::Int row = 0; row < m; ++row) {
        mat.QueueUpdate(row, col, dist(gen));
      }
    }
  }
  mat.ProcessQueues();
}

}  // namespace lbann
<|MERGE_RESOLUTION|>--- conflicted
+++ resolved
@@ -70,11 +70,8 @@
   return ::data_seq_generator;
 }
 
-<<<<<<< HEAD
+
 bool save_rng_to_checkpoint_shared(persist& p, const lbann_comm* comm) {
-=======
-bool save_rng_to_checkpoint_shared(persist& p){
->>>>>>> b6844390
   std::string dirname = std::string(p.m_checkpoint_dir) + "/rng_state";
   makedir(dirname.c_str());
   std::string rng_name;
@@ -87,8 +84,6 @@
   std::ofstream rng_EL(rng_name);
   rng_EL << El::Generator();
 #endif
-<<<<<<< HEAD
-
   std::string rank_in_world;
   if (comm == nullptr) {
     rank_in_world = std::to_string(El::mpi::Rank(El::mpi::COMM_WORLD));
@@ -113,38 +108,14 @@
     rng << ::generator;
 
     rng_name = dirname + "/rng_fast_generator_" + rank_in_world;
-=======
-#ifdef _OPENMP 
-  #pragma omp parallel private(rng_name) 
-  {
-    rng_name = dirname + "/rng_generator_" + std::to_string(p.get_rank()) + "_" + std::to_string(omp_get_thread_num());
-    std::ofstream rng(rng_name);
-    rng << ::generator;
-    
-    rng_name = dirname + "/rng_fast_generator_" + std::to_string(p.get_rank()) + "_" + std::to_string(omp_get_thread_num());
     std::ofstream rng_fast(rng_name);
     rng_fast << ::fast_generator;
-  }
-#else
-    rng_name = dirname + "/rng_generator_" + std::to_string(p.get_rank();
-    std::ofstream rng(rng_name);
-    rng << ::generator;
-
-    rng_name = dirname + "/rng_fast_generator_" + std::to_string(p.get_rank());
->>>>>>> b6844390
-    std::ofstream rng_fast(rng_name);
-    rng_fast << ::fast_generator;
 #endif
   
    return true;
 }
 
-<<<<<<< HEAD
 bool load_rng_from_checkpoint_shared(persist& p, const lbann_comm* comm) {
-=======
-bool load_rng_from_checkpoint_shared(persist& p){
->>>>>>> b6844390
-  
   std::string dirname = std::string(p.m_checkpoint_dir) + "/rng_state";
   std::string rng_name;
 
@@ -156,8 +127,6 @@
   std::ifstream rng_EL(rng_name);
   rng_EL >> El::Generator();
 #endif
-<<<<<<< HEAD
-
   std::string rank_in_world;
   if (comm == nullptr) {
     rank_in_world = std::to_string(El::mpi::Rank(El::mpi::COMM_WORLD));
@@ -182,25 +151,6 @@
     rng >> ::generator;
 
     rng_name = dirname + "/rng_fast_generator_" + rank_in_world;
-=======
- #ifdef _OPENMP 
-  #pragma omp parallel private(rng_name)
-  {
-    rng_name = dirname + "/rng_generator_" + std::to_string(p.get_rank()) + "_" + std::to_string(omp_get_thread_num());
-    std::ifstream rng(rng_name);
-    rng >> ::generator;
-    
-    rng_name = dirname + "/rng_fast_generator_" + std::to_string(p.get_rank()) + "_" + std::to_string(omp_get_thread_num());
-    std::ifstream rng_fast(rng_name);
-    rng_fast >> ::fast_generator;
-   }
-#else
-    rng_name = dirname + "/rng_generator_" + std::to_string(p.get_rank());
-    std::ifstream rng(rng_name);
-    rng >> ::generator;
-
-    rng_name = dirname + "/rng_fast_generator_" + std::to_string(p.get_rank());
->>>>>>> b6844390
     std::ifstream rng_fast(rng_name);
     rng_fast >> ::fast_generator;
    }
